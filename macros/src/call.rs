--- conflicted
+++ resolved
@@ -207,13 +207,8 @@
                     fn maybe_call(&mut self #full_inputs) -> ::orga::Result<()>;
                 }
                 impl<__Self, #(#requirements),*> #trait_name#generic_reqs for __Self {
-<<<<<<< HEAD
-                    default fn maybe_call(&mut self #full_inputs) -> ::orga::Result<#output_type> {
+                    default fn maybe_call(&mut self #full_inputs) -> ::orga::Result<()> {
                         Err(::orga::Error::Call("This call cannot be called because not all bounds are met".into()))
-=======
-                    default fn maybe_call(&mut self #full_inputs) -> ::orga::Result<()> {
-                        ::orga::failure::bail!("This call cannot be called because not all bounds are met")
->>>>>>> 419a5ba7
                     }
                 }
                 impl#parent_generics #trait_name#generic_reqs for #name#generic_params
@@ -248,13 +243,7 @@
 
             fn call(&mut self, call: Self::Call) -> ::orga::Result<()> {
                 match call {
-<<<<<<< HEAD
-                    Noop => {
-                        return Err(::orga::Error::Call("Not callable".into()))
-                    }
-=======
                     #call_type::Noop => Ok(()),
->>>>>>> 419a5ba7
                     #(#field_call_arms),*
                     #(#method_call_arms),*
                 }
