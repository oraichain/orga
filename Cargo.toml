--- conflicted
+++ resolved
@@ -8,18 +8,11 @@
 
 [dependencies]
 abci2 = { git = "https://github.com/nomic-io/abci2", rev="e9d12675bcc8baffe45c976cd6d2a7b76b916da7", optional = true }
-<<<<<<< HEAD
-merk = { git = "https://github.com/nomic-io/merk", rev = "8009dff26de5718eec709d3aea6d71f7c5188adb", optional = true, default-features = false }
 tendermint-rpc = { version = "=0.30.0", features = ["http-client"], optional = true }
 tendermint = { version = "=0.30", optional = true }
 tendermint-proto = { version = "=0.30.0" }
 tendermint_0_29 = { package = "tendermint", version = "=0.29" }
-=======
 merk = { git = "https://github.com/nomic-io/merk", rev = "b911313ba188e8d83a04a69fb150734605d0e107", optional = true, default-features = false }
-tendermint-rpc = { version = "=0.23.7", features = ["http-client"], optional = true }
-tendermint = { version = "=0.23.7", optional = true }
-tendermint-proto = { version = "=0.23.7" }
->>>>>>> 4ff85de4
 orga-macros = { path = "macros", version = "0.3.1" }
 seq-macro = "0.3.3"
 log = "0.4.17"
