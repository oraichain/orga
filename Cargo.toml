[package]
name = "orga"
version = "0.3.1"
authors = ["Matt Bell <mappum@gmail.com>"]
edition = "2021"
description = "State machine engine"
license = "MIT"

[dependencies]
abci2 = { git = "https://github.com/nomic-io/abci2", rev = "cba210e7ac6c9006d81c0b5e75453c235ba9e1eb", optional = true }
tendermint-rpc = { version = "=0.30.0", features = ["http-client"], optional = true }
tendermint = { version = "=0.30.0", optional = true }
tendermint-proto = { version = "=0.30.0" }
merk = { git = "https://github.com/nomic-io/merk", rev = "aaa870e603b0cbe8437aee5c9538926ed078a082", optional = true, default-features = false }
orga-macros = { path = "macros", version = "0.3.1" }
seq-macro = "0.3.3"
log = "0.4.17"
hex-literal = "0.4.1"
sha2 = "0.10.6"
is_executable = { version = "1.0.1", optional = true }
<<<<<<< HEAD
reqwest = {version = "0.11.16", features = ["blocking"], optional = true }
flate2 = "1.0.25"
=======
reqwest = {version = "0.11.16", features = ["blocking"]}
flate2 = "1.0.22"
>>>>>>> decb4636
tar = "0.4.38"
ed = { git = "https://github.com/nomic-io/ed", rev = "9c0e206ffdb59dacb90f083e004e8080713e6ad8" }
toml_edit = "0.19.8"
prost = {version = "=0.11"}
home = { version = "0.5.4", optional = true }
ed25519-dalek = "1"
thiserror = "1.0.40"
bech32 = "0.9.1"
async-trait = "0.1.68"
futures-lite = "1.13.0"
num-rational = "0.4.1"
num-traits = "0.2.15"
rust_decimal = "1.29"
ripemd = "0.1.3"
web-sys = { version = "0.3.61", features = ["Window", "Storage", "console"] }
rust_decimal_macros = "1.29"
js-sys = "0.3.61"
wasm-bindgen-futures = "0.4.34"
wasm-bindgen = "0.2.84"
hex = "0.4.3"
base64 = "0.21.1"
secp256k1 = { version = "0.27.0", features = ["bitcoin_hashes"] }
serde = { version = "1.0.159", features = ["derive"] }
serde_json = "1.0.95"
bincode = {version = "1.3.3", optional = true }
ibc = {version = "=0.40.0", optional = true, features = ["borsh"] }
ibc-proto = { version = "=0.29.0", default-features = false, features = ["std"], optional = true }
ics23 = { version = "=0.10.0", optional = true }
prost-types = {version = "=0.11", optional = true}
tokio = { version = "1.27.0", optional = true }
tonic = { version = "0.9", optional = true, features = ["prost"] }
cosmrs = "=0.12.0"
derive_more = "0.99.17"
sha3 = "0.10.6"
serde-wasm-bindgen = "0.5.0"
nom = "7.1.3"
chrono = "0.4.24"
paste = "1.0.12"
borsh = "0.10.3"
educe = "0.4.20"
rand = "0.8.5"

[dev-dependencies]
tempdir = "0.3.7"
serial_test = "2.0.0"
pretty_env_logger = "0.5.0"
async-process = "1.7.0"
tracing-subscriber = "0.3.17"

[package.metadata.docs.rs]
features = ["abci", "merk/full"]

[features]
default = []
abci = ["abci2", "tendermint", "tendermint-rpc", "is_executable", "home", "secp256k1/rand-std", "tokio/full", "tonic", "ibc-proto/server", "reqwest"]
merk-verify = ["merk/verify"]
merk-full = ["merk/full", "ics23"]
state-sync = []
feat-ibc = ["ibc", "bincode", "ics23", "prost-types", "ibc-proto", "tendermint"]

[profile.release]
lto = true

[[example]]
name = "ibc"
required-features = ["abci", "merk-full", "feat-ibc"]

[[example]]
name = "app"
crate-type = ["bin"]
path = "examples/app/main.rs"
required-features = ["feat-ibc", "merk-verify"]<|MERGE_RESOLUTION|>--- conflicted
+++ resolved
@@ -18,13 +18,8 @@
 hex-literal = "0.4.1"
 sha2 = "0.10.6"
 is_executable = { version = "1.0.1", optional = true }
-<<<<<<< HEAD
 reqwest = {version = "0.11.16", features = ["blocking"], optional = true }
 flate2 = "1.0.25"
-=======
-reqwest = {version = "0.11.16", features = ["blocking"]}
-flate2 = "1.0.22"
->>>>>>> decb4636
 tar = "0.4.38"
 ed = { git = "https://github.com/nomic-io/ed", rev = "9c0e206ffdb59dacb90f083e004e8080713e6ad8" }
 toml_edit = "0.19.8"
