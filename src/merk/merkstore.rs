use crate::abci::ABCIStore;
use crate::error::{Error, Result};
use crate::store::*;
<<<<<<< HEAD
use failure::format_err;
use merk::{chunks::ChunkProducer, restore::Restorer, rocksdb, tree::Tree, BatchEntry, Merk, Op};
use std::cell::RefCell;
=======
use merk::{restore::Restorer, rocksdb, tree::Tree, BatchEntry, Merk, Op};
>>>>>>> b7ed0504
use std::{collections::BTreeMap, convert::TryInto};
use std::{
    mem::transmute,
    path::{Path, PathBuf},
};
use tendermint_proto::abci::{self, *};
type Map = BTreeMap<Vec<u8>, Option<Vec<u8>>>;

const SNAPSHOT_INTERVAL: u64 = 1000;
const SNAPSHOT_LIMIT: u64 = 4;

struct MerkSnapshot {
    checkpoint: Merk,
    chunks: RefCell<Option<ChunkProducer<'static>>>,
    length: u32,
    hash: Vec<u8>,
}

impl MerkSnapshot {
    fn chunk(&self, index: usize) -> Result<Vec<u8>> {
        let mut self_chunks = self.chunks.borrow_mut();

        // if we don't have a chunk producer, create one
        if self_chunks.is_none() {
            let chunks = self.checkpoint.chunks()?;
            // transmute lifetime into static - this is a self-referential
            // struct, and we know the ChunkProducer's reference to the Merk
            // will be valid for the lifetime of the MerkSnapshot
            let chunks = unsafe { transmute(chunks) };
            *self_chunks = Some(chunks);
        }

        let chunks = self_chunks.as_mut().unwrap();
        chunks.chunk(index)
    }
}

/// A [`store::Store`] implementation backed by a [`merk`](https://docs.rs/merk)
/// Merkle key/value store.
pub struct MerkStore {
    merk: Option<Merk>,
    home: PathBuf,
    map: Option<Map>,
    snapshots: BTreeMap<u64, MerkSnapshot>,
    restorer: Option<Restorer>,
    target_snapshot: Option<Snapshot>,
}

impl MerkStore {
    /// Constructs a `MerkStore` which references the given
    /// [`Merk`](https://docs.rs/merk/latest/merk/struct.Merk.html) inside the
    /// `merk_home` directory. Initializes a new Merk instance if the directory
    /// is empty
    pub fn new(home: PathBuf) -> Self {
        let merk = Merk::open(&home.join("db")).unwrap();

        // TODO: return result instead of panicking
        maybe_remove_restore(&home).expect("Failed to remove incomplete state sync restore");

        let snapshot_path = home.join("snapshots");
        if !snapshot_path.exists() {
            std::fs::create_dir(&snapshot_path)
                .expect("Failed to create 'snapshots' directory");
        }

        let snapshots = load_snapshots(&home).expect("Failed to load snapshots");

        MerkStore {
            map: Some(Default::default()),
            merk: Some(merk),
            home,
            snapshots,
            target_snapshot: None,
            restorer: None,
        }
    }

    fn path<T: ToString>(&self, name: T) -> PathBuf {
        self.home.join(name.to_string())
    }

    /// Flushes writes to the underlying `Merk` store.
    ///
    /// `aux` may contain auxilary keys and values to be written to the
    /// underlying store, which will not affect the Merkle tree but will still
    /// be persisted in the database.
    pub(super) fn write(&mut self, aux: Vec<(Vec<u8>, Option<Vec<u8>>)>) -> Result<()> {
        let map = self.map.take().unwrap();
        self.map = Some(Map::new());

        let batch = to_batch(map);
        let aux_batch = to_batch(aux);

        Ok(self
            .merk
            .as_mut()
            .unwrap()
            .apply(batch.as_ref(), aux_batch.as_ref())?)
    }

    pub(super) fn merk(&self) -> &Merk {
        self.merk.as_ref().unwrap()
    }
}

/// Collects an iterator of key/value entries into a `Vec`.
fn to_batch<I: IntoIterator<Item = (Vec<u8>, Option<Vec<u8>>)>>(i: I) -> Vec<BatchEntry> {
    let mut batch = Vec::new();
    for (key, val) in i {
        match val {
            Some(val) => batch.push((key, Op::Put(val))),
            None => batch.push((key, Op::Delete)),
        }
    }
    batch
}

impl Read for MerkStore {
    /// Gets a value from the underlying `Merk` store.
    fn get(&self, key: &[u8]) -> Result<Option<Vec<u8>>> {
        match self.map.as_ref().unwrap().get(key) {
            Some(Some(value)) => Ok(Some(value.clone())),
            Some(None) => Ok(None),
            None => Ok(self.merk.as_ref().unwrap().get(key)?),
        }
    }

    fn get_next(&self, start: &[u8]) -> Result<Option<KV>> {
        // TODO: use an iterator in merk which steps through in-memory nodes
        // (loading if necessary)
        let mut iter = self.merk().raw_iter();
        iter.seek(start);

        if !iter.valid() {
            iter.status()?;
            return Ok(None);
        }

        if iter.key().unwrap() == start {
            iter.next();

            if !iter.valid() {
                iter.status()?;
                return Ok(None);
            }
        }

        let key = iter.key().unwrap();
        let tree_bytes = iter.value().unwrap();
        let tree = Tree::decode(vec![], tree_bytes);
        let value = tree.value();
        Ok(Some((key.to_vec(), value.to_vec())))
    }
}

pub struct Iter<'a> {
    iter: rocksdb::DBRawIterator<'a>,
}

impl<'a> Iterator for Iter<'a> {
    type Item = (&'a [u8], &'a [u8]);

    fn next(&mut self) -> Option<Self::Item> {
        if !self.iter.valid() {
            return None;
        }

        // here we use unsafe code to add lifetimes, since rust-rocksdb just
        // returns the data with no lifetimes. the transmute calls convert from
        // `&[u8]` to `&'a [u8]`, so there is no way this can make things *less*
        // correct.
        let entry = unsafe {
            (
                transmute(self.iter.key().unwrap()),
                transmute(self.iter.value().unwrap()),
            )
        };
        self.iter.next();
        Some(entry)
    }
}

impl Write for MerkStore {
    /// Writes a value to the underlying `Merk` store.
    fn put(&mut self, key: Vec<u8>, value: Vec<u8>) -> Result<()> {
        self.map.as_mut().unwrap().insert(key, Some(value));
        Ok(())
    }

    /// Deletes a value from the underlying `Merk` store.
    fn delete(&mut self, key: &[u8]) -> Result<()> {
        self.map.as_mut().unwrap().insert(key.to_vec(), None);
        Ok(())
    }
}

impl ABCIStore for MerkStore {
    fn height(&self) -> Result<u64> {
        let maybe_bytes = self.merk().get_aux(b"height")?;
        match maybe_bytes {
            None => Ok(0),
            Some(bytes) => Ok(read_u64(&bytes)),
        }
    }

    fn root_hash(&self) -> Result<Vec<u8>> {
        Ok(self.merk.as_ref().unwrap().root_hash().to_vec())
    }

    fn commit(&mut self, height: u64) -> Result<()> {
        let height_bytes = height.to_be_bytes();

        let metadata = vec![(b"height".to_vec(), Some(height_bytes.to_vec()))];

        self.write(metadata)?;
        self.merk.as_mut().unwrap().flush()?;

        self.maybe_create_snapshot()
    }

    fn list_snapshots(&self) -> Result<Vec<Snapshot>> {
        let snapshots = self
            .snapshots
            .iter()
            .map(|(height, snapshot)| Snapshot {
                chunks: snapshot.length,
                hash: snapshot.hash.clone(),
                height: *height,
                ..Default::default()
            })
            .collect();
        Ok(snapshots)
    }

    fn load_snapshot_chunk(&self, req: RequestLoadSnapshotChunk) -> Result<Vec<u8>> {
        match self.snapshots.get(&req.height) {
            Some(snapshot) => snapshot.chunk(req.chunk as usize),
            // ABCI has no way to specify that we don't have the requested
            // chunk, so we just return an empty one (and probably get banned by
            // the client when they try to verify)
            None => Ok(vec![]),
        }
    }

    fn apply_snapshot_chunk(&mut self, req: RequestApplySnapshotChunk) -> Result<()> {
        let restore_path = self.home.join("restore");
        let target_snapshot = self
            .target_snapshot
            .as_mut()
            .expect("Tried to apply a snapshot chunk while no state sync is in progress");

        if self.restorer.is_none() {
<<<<<<< HEAD
            let expected_hash: [u8; 32] = target_snapshot
                .hash
                .clone()
                .try_into()
                .map_err(|_| format_err!("Failed to convert expected root hash"))?;
=======
            let expected_hash: [u8; 32] = match target_snapshot.hash.clone().try_into() {
                Ok(inner) => inner,
                Err(_) => {
                    return Err(Error::Store("Failed to parse expected root hash".into()));
                }
            };

>>>>>>> b7ed0504
            let restorer = Restorer::new(
                &restore_path,
                expected_hash,
                target_snapshot.chunks as usize,
            )?;
            self.restorer = Some(restorer);
        }

        let restorer = self.restorer.as_mut().unwrap();
        let chunks_remaining = restorer.process_chunk(req.chunk.as_slice())?;
        if chunks_remaining == 0 {
            let restored = self.restorer.take().unwrap().finalize()?;
            self.merk.take().unwrap().destroy()?;
            let db_path = self.path("db");
            drop(restored);

            std::fs::rename(&restore_path, &db_path)?;
            self.merk = Some(Merk::open(db_path)?);

            // TODO: write height and flush before renaming db for atomicity
            let height = self.target_snapshot.as_ref().unwrap().height;
            let height_bytes = height.to_be_bytes().to_vec();
            let metadata = vec![(b"height".to_vec(), Some(height_bytes))];
            self.write(metadata)?;
            self.merk.as_mut().unwrap().flush()?;
        }

        Ok(())
    }

    fn offer_snapshot(&mut self, req: RequestOfferSnapshot) -> Result<ResponseOfferSnapshot> {
        let mut res = ResponseOfferSnapshot::default();
        res.set_result(abci::response_offer_snapshot::Result::Reject);

        if let Some(snapshot) = req.snapshot {
            if self.height()? + SNAPSHOT_INTERVAL <= snapshot.height
                && snapshot.height % SNAPSHOT_INTERVAL == 0
                && snapshot.hash == req.app_hash
            {
                self.target_snapshot = Some(snapshot);
                res.set_result(abci::response_offer_snapshot::Result::Accept);
            }
        }

        Ok(res)
    }
}

impl MerkStore {
    fn maybe_create_snapshot(&mut self) -> Result<()> {
        let height = self.height()?;
        if height == 0 || height % SNAPSHOT_INTERVAL != 0 {
            return Ok(());
        }
        if self.snapshots.contains_key(&height) {
            return Ok(());
        }

        let path = self.snapshot_path(height);
        let merk = self.merk.as_ref().unwrap();
        let checkpoint = merk.checkpoint(path)?;

        let snapshot = MerkSnapshot {
            checkpoint,
            chunks: RefCell::new(None),
            length: merk.chunks()?.len() as u32,
            hash: merk.root_hash().to_vec(),
        };
        self.snapshots.insert(height, snapshot);

        self.maybe_prune_snapshots()
    }

    fn maybe_prune_snapshots(&mut self) -> Result<()> {
        let height = self.height()?;
        if height <= SNAPSHOT_INTERVAL * SNAPSHOT_LIMIT {
            return Ok(());
        }

        // TODO: iterate through snapshot map rather than just pruning the
        // expected oldest one

        let remove_height = height - SNAPSHOT_INTERVAL * SNAPSHOT_LIMIT;
        self.snapshots.remove(&remove_height);

        let path = self.snapshot_path(remove_height);
        if path.exists() {
            std::fs::remove_dir_all(path)?;
        }

        Ok(())
    }

    fn snapshot_path(&self, height: u64) -> PathBuf {
        self.path("snapshots").join(height.to_string())
    }
}

fn maybe_remove_restore(home: &Path) -> Result<()> {
    let restore_path = home.join("restore");
    if restore_path.exists() {
        std::fs::remove_dir_all(&restore_path)?;
    }

    Ok(())
}

fn load_snapshots(home: &Path) -> Result<BTreeMap<u64, MerkSnapshot>> {
    let mut snapshots = BTreeMap::new();

    let snapshot_dir = home.join("snapshots").read_dir()?;
    for entry in snapshot_dir {
        let entry = entry?;
        let path = entry.path();

        // TODO: open read-only
        let checkpoint = Merk::open(&path)?;
        let length = checkpoint.chunks()?.len() as u32;
        let hash = checkpoint.root_hash().to_vec();
        let snapshot = MerkSnapshot {
            checkpoint,
            length,
            hash,
            chunks: RefCell::new(None),
        };

        let height_str = path.file_name().unwrap().to_str().unwrap();
        let height: u64 = height_str.parse()?;
        snapshots.insert(height, snapshot);
    }

    Ok(snapshots)
}

fn read_u64(bytes: &[u8]) -> u64 {
    let mut array = [0; 8];
    array.copy_from_slice(bytes);
    u64::from_be_bytes(array)
}<|MERGE_RESOLUTION|>--- conflicted
+++ resolved
@@ -1,13 +1,8 @@
 use crate::abci::ABCIStore;
 use crate::error::{Error, Result};
 use crate::store::*;
-<<<<<<< HEAD
-use failure::format_err;
 use merk::{chunks::ChunkProducer, restore::Restorer, rocksdb, tree::Tree, BatchEntry, Merk, Op};
 use std::cell::RefCell;
-=======
-use merk::{restore::Restorer, rocksdb, tree::Tree, BatchEntry, Merk, Op};
->>>>>>> b7ed0504
 use std::{collections::BTreeMap, convert::TryInto};
 use std::{
     mem::transmute,
@@ -41,7 +36,9 @@
         }
 
         let chunks = self_chunks.as_mut().unwrap();
-        chunks.chunk(index)
+        let chunk = chunks.chunk(index)?;
+
+        Ok(chunk)
     }
 }
 
@@ -260,21 +257,13 @@
             .expect("Tried to apply a snapshot chunk while no state sync is in progress");
 
         if self.restorer.is_none() {
-<<<<<<< HEAD
-            let expected_hash: [u8; 32] = target_snapshot
-                .hash
-                .clone()
-                .try_into()
-                .map_err(|_| format_err!("Failed to convert expected root hash"))?;
-=======
             let expected_hash: [u8; 32] = match target_snapshot.hash.clone().try_into() {
                 Ok(inner) => inner,
                 Err(_) => {
-                    return Err(Error::Store("Failed to parse expected root hash".into()));
+                    return Err(Error::Store("Failed to convert expected root hash".into()));
                 }
             };
 
->>>>>>> b7ed0504
             let restorer = Restorer::new(
                 &restore_path,
                 expected_hash,
