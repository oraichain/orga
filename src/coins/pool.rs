use super::{Adjust, Amount, Balance, Give, Symbol, Take};
use crate::collections::map::{ChildMut as MapChildMut, Ref as MapRef};
use crate::collections::{Map, Next};
use crate::encoding::{Decode, Encode, Terminated};
use crate::query::Query;
use crate::state::State;
use crate::Result;
use std::cell::UnsafeCell;
use std::marker::PhantomData;
use std::ops::{Deref, DerefMut, Drop, RangeBounds};

<<<<<<< HEAD
#[derive(Query, State)]
=======
#[derive(Query)]
>>>>>>> 450589c0
pub struct Pool<K, V, S>
where
    K: Terminated + Encode,
    V: State,
    S: Symbol,
{
    multiplier: Amount<S>,
    total: Amount<S>,
    map: Map<K, UnsafeCell<Entry<V, S>>>,
}

impl<K, V, S> Balance<S> for Pool<K, V, S>
where
    K: Terminated + Encode,
    V: State,
    S: Symbol,
{
    fn balance(&self) -> Amount<S> {
        self.total
    }
}

impl<K, V, S> Adjust<S> for Pool<K, V, S>
where
    K: Terminated + Encode,
    V: State,
    S: Symbol,
{
    fn adjust(&mut self, multiplier: Amount<S>) -> Result<()> {
        self.multiplier = (self.multiplier * multiplier)?;
        self.total = (self.total * multiplier)?;

        Ok(())
    }
}

#[derive(State)]
pub struct Entry<T, S>
where
    T: State,
    S: Symbol,
{
    last_multiplier: Amount<S>,
    inner: T,
}

impl<T: State, S: Symbol> Deref for Entry<T, S> {
    type Target = T;

    fn deref(&self) -> &Self::Target {
        &self.inner
    }
}

impl<T: State, S: Symbol> DerefMut for Entry<T, S> {
    fn deref_mut(&mut self) -> &mut Self::Target {
        &mut self.inner
    }
}

<<<<<<< HEAD
=======
impl<T: State, S: Symbol> State for Entry<T, S> {
    type Encoding = (<Amount<S> as State>::Encoding, T::Encoding);

    fn create(store: Store, data: Self::Encoding) -> Result<Self> {
        Ok(Self {
            last_multiplier: data.0,
            inner: T::create(store, data.1)?,
        })
    }

    fn flush(self) -> Result<Self::Encoding> {
        Ok((self.last_multiplier, self.inner.flush()?))
    }
}

impl<T: State, S: Symbol> From<Entry<T, S>> for <Entry<T, S> as State>::Encoding {
    fn from(child: Entry<T, S>) -> Self {
        (child.last_multiplier, child.inner.into())
    }
}

impl<K, V, S> State for Pool<K, V, S>
where
    S: Symbol,
    K: Encode + Terminated,
    V: State + Balance<S> + Adjust<S>,
{
    #[allow(clippy::type_complexity)]
    type Encoding = (
        <Amount<S> as State>::Encoding,
        <Amount<S> as State>::Encoding,
        <Map<K, V> as State>::Encoding,
    );

    fn create(store: Store, data: Self::Encoding) -> Result<Self> {
        let mut multiplier = Amount::create(store.sub(&[0]), data.0)?;
        if multiplier == Amount::zero() {
            multiplier = Amount::one();
        }

        Ok(Self {
            multiplier,
            total: Amount::create(store.sub(&[1]), data.1)?,
            map: Map::create(store.sub(&[2]), data.2)?,
        })
    }

    fn flush(self) -> Result<Self::Encoding> {
        Ok((
            <Amount<S> as State>::flush(self.multiplier)?,
            <Amount<S> as State>::flush(self.total)?,
            self.map.flush()?,
        ))
    }
}

impl<K, V, S> From<Pool<K, V, S>> for <Pool<K, V, S> as State>::Encoding
where
    S: Symbol,
    K: Encode + Terminated,
    V: State + Adjust<S> + Balance<S>,
{
    fn from(pool: Pool<K, V, S>) -> Self {
        (pool.multiplier, pool.total, pool.map.into())
    }
}

>>>>>>> 450589c0
impl<K, V, S> Pool<K, V, S>
where
    S: Symbol,
    K: Encode + Terminated + Clone,
    V: State + Adjust<S> + Balance<S>,
    V::Encoding: Default,
{
    pub fn get_mut(&mut self, key: K) -> Result<ChildMut<K, V, S>> {
        let mut child = self.map.entry(key)?.or_default()?;
        let mut entry = child.get_mut();
        if entry.last_multiplier == Amount::zero() {
            entry.last_multiplier = self.multiplier;
        }

        if entry.last_multiplier != self.multiplier {
            let adjustment = (self.multiplier / entry.last_multiplier)?;
            entry.inner.adjust(adjustment)?;
            entry.last_multiplier = self.multiplier;
        }
        let initial_balance = entry.inner.balance();

        Ok(ChildMut {
            parent_total: &mut self.total,
            entry: child,
            initial_balance,
            _symbol: PhantomData,
        })
    }

    pub fn get(&self, key: K) -> Result<Child<V, S>> {
        let entry = self.map.get(key)?.unwrap();
        Child::new(entry, self.multiplier)
    }
}

pub type IterEntry<'a, K, V, S> = Result<(MapRef<'a, K>, Child<'a, V, S>)>;

impl<K, V, S> Pool<K, V, S>
where
    S: Symbol,
    K: Encode + Decode + Terminated + Clone + Next,
    V: State + Adjust<S> + Balance<S>,
    V::Encoding: Default,
{
    pub fn range<B>(&self, bounds: B) -> Result<impl Iterator<Item = IterEntry<K, V, S>>>
    where
        B: RangeBounds<K>,
    {
        Ok(self.map.range(bounds)?.map(move |entry| {
            let entry = entry?;
            let child = Child::new(entry.1, self.multiplier)?;
            Ok((entry.0, child))
        }))
    }

<<<<<<< HEAD
        Ok(Child::new(entry))
    }
}

pub type IterEntry<'a, K, V, S> = Result<(MapRef<'a, K>, Child<'a, V, S>)>;

impl<K, V, S> Pool<K, V, S>
where
    S: Symbol,
    K: Encode + Decode + Terminated + Clone + Next,
    V: State + Adjust<S> + Balance<S>,
    V::Encoding: Default,
{
    pub fn range<B>(&self, bounds: B) -> Result<impl Iterator<Item = IterEntry<K, V, S>>>
    where
        B: RangeBounds<K>,
    {
        Ok(self.map.range(bounds)?.map(|entry| {
            let entry = entry?;
            let child = Child::new(entry.1);
            Ok((entry.0, child))
        }))
    }

=======
>>>>>>> 450589c0
    pub fn iter(&self) -> Result<impl Iterator<Item = IterEntry<K, V, S>>> {
        self.range(..)
    }
}

impl<K, V, S> Give<S> for Pool<K, V, S>
where
    S: Symbol,
    K: Encode + Terminated,
    V: State,
{
    fn add<A: Into<Amount<S>>>(&mut self, amount: A) -> Result<()> {
        let amount: Amount<S> = amount.into();

        if self.total > 0.into() {
            let increase = Amount::one() + (amount / self.total)?;
            self.multiplier = (self.multiplier * increase)?;
        } else {
            self.multiplier = Amount::one();
        }

        self.total += amount;

        Ok(())
    }
}

impl<K, V, S> Take<S> for Pool<K, V, S>
where
    S: Symbol,
    K: Encode + Terminated,
    V: State,
{
    fn deduct<A>(&mut self, amount: A) -> Result<()>
    where
        A: Into<Amount<S>>,
    {
        let amount = amount.into();
        let decrease = (Amount::one() - (amount / self.total)?)?;
        self.total = (self.total - amount)?;
        self.multiplier = (self.multiplier * decrease)?;

        Ok(())
    }
}

pub struct ChildMut<'a, K, V, S>
where
    S: Symbol,
    K: Encode + Clone,
    V: State + Balance<S> + Adjust<S>,
    V::Encoding: Default,
{
    parent_total: &'a mut Amount<S>,
    entry: MapChildMut<'a, K, UnsafeCell<Entry<V, S>>>,
    initial_balance: Amount<S>,
    _symbol: PhantomData<S>,
}

impl<'a, K, V, S> Drop for ChildMut<'a, K, V, S>
where
    S: Symbol,
    K: Encode + Clone,
    V: State + Balance<S> + Adjust<S>,
    V::Encoding: Default,
{
    fn drop(&mut self) {
        use std::cmp::Ordering::*;
        let start_balance = self.initial_balance;
        let end_balance = self.entry.get_mut().balance();
        match end_balance.value.cmp(&start_balance.value) {
            Greater => {
                *self.parent_total += (end_balance - start_balance).expect("Overflow");
            }
            Less => {
                let prev_total = *self.parent_total;
                *self.parent_total = (prev_total
                    - (start_balance - end_balance).expect("Overflow"))
                .expect("Overflow");
            }
            Equal => {}
        };
    }
}

impl<'a, K, V, S> Deref for ChildMut<'a, K, V, S>
where
    S: Symbol,
    K: Encode + Clone,
    V: State + Balance<S> + Adjust<S>,
    V::Encoding: Default,
{
    type Target = V;

    fn deref(&self) -> &Self::Target {
        let v = self.entry.get();
        &unsafe { &*v }.inner
    }
}

impl<'a, K, V, S> DerefMut for ChildMut<'a, K, V, S>
where
    S: Symbol,
    K: Encode + Clone,
    V: State + Balance<S> + Adjust<S>,
    V::Encoding: Default,
{
    fn deref_mut(&mut self) -> &mut Self::Target {
        self.entry.get_mut()
    }
}

// placed in a separate module to ensure instances only get created via
// `Child::new`
mod child {
    use super::*;

<<<<<<< HEAD
impl<'a, V, S> Child<'a, V, S>
where
    S: Symbol,
    V: State + Balance<S> + Adjust<S>,
    V::Encoding: Default,
{
    pub fn new(entry: MapRef<'a, UnsafeCell<Entry<V, S>>>) -> Self {
        Child {
            entry,
            _symbol: PhantomData,
        }
    }
}

impl<'a, V, S> Deref for Child<'a, V, S>
where
    S: Symbol,
    V: State + Balance<S> + Adjust<S>,
    V::Encoding: Default,
{
    type Target = V;
=======
    pub struct Child<'a, V, S>
    where
        S: Symbol,
        V: State + Balance<S> + Adjust<S>,
        V::Encoding: Default,
    {
        entry: MapRef<'a, UnsafeCell<Entry<V, S>>>,
        _symbol: PhantomData<S>,
    }
>>>>>>> 450589c0

    impl<'a, V, S> Child<'a, V, S>
    where
        S: Symbol,
        V: State + Balance<S> + Adjust<S>,
        V::Encoding: Default,
    {
        pub fn new(
            entry_ref: MapRef<'a, UnsafeCell<Entry<V, S>>>,
            current_multiplier: Amount<S>,
        ) -> Result<Self> {
            let mut entry = unsafe { &mut *entry_ref.get() };

            if entry.last_multiplier == Amount::zero() {
                entry.last_multiplier = current_multiplier;
            }

            if entry.last_multiplier != current_multiplier {
                let adjustment = (current_multiplier / entry.last_multiplier)?;
                entry.inner.adjust(adjustment)?;
                entry.last_multiplier = current_multiplier;
            }

            Ok(Child {
                entry: entry_ref,
                _symbol: PhantomData,
            })
        }
    }

    impl<'a, V, S> Deref for Child<'a, V, S>
    where
        S: Symbol,
        V: State + Balance<S> + Adjust<S>,
        V::Encoding: Default,
    {
        type Target = V;

        fn deref(&self) -> &Self::Target {
            let v = self.entry.get();
            &unsafe { &*v }.inner
        }
    }
}
pub use child::Child;

#[cfg(test)]
mod tests {
    use super::*;
    use crate::coins::{Address, Coin};
    use crate::encoding::{Decode, Encode};
    use crate::store::{MapStore, Shared, Store};

    #[derive(Encode, Decode, Debug)]
    struct Simp;
    impl Symbol for Simp {}

    impl State for Simp {
        type Encoding = Self;

        fn create(_: Store, data: Self::Encoding) -> Result<Self> {
            Ok(data)
        }

        fn flush(self) -> Result<Self::Encoding> {
            Ok(self)
        }
    }

    #[test]
    fn simple_pool() -> Result<()> {
        let store = Store::new(Shared::new(MapStore::new()).into());
        let enc = (Amount::one().into(), Amount::zero().into(), ());
        let mut pool = Pool::<Address, Coin<Simp>, Simp>::create(store, enc)?;

        let alice = [0; 32].into();
        let bob = [1; 32].into();

        {
            let mut alice_child = pool.get_mut(alice)?;
            alice_child.add(10)?;
        }

        assert_eq!(pool.balance().value, 10);

        {
            let mut bob_child = pool.get_mut(bob)?;
            bob_child.add(2)?;
        }

        assert_eq!(pool.balance().value, 12);
        {
            let alice_child = pool.get_mut(alice)?;
            assert_eq!(alice_child.balance().value, 10);
        }

        pool.add(12)?;

        {
            let alice_child = pool.get(alice)?;
            assert_eq!(alice_child.balance().value, 20);
        }

        assert_eq!(pool.balance().value, 24);

        pool.take(6)?.burn();

        assert_eq!(pool.balance().value, 18);
        {
            let alice_child = pool.get_mut(alice)?;
            assert_eq!(alice_child.balance().value, 15);
        }

        {
            let mut alice_child = pool.get_mut(alice)?;
            alice_child.take(4)?.burn();
            assert_eq!(alice_child.balance().value, 11);
        }

        assert_eq!(pool.balance().value, 14);

        {
            let bob_child = pool.get_mut(bob)?;
            assert_eq!(bob_child.balance().value, 3);
        }

        pool.adjust(Amount::units(2))?;
        assert_eq!(pool.balance().value, 28);

        {
            let bob_child = pool.get(bob)?;
            assert_eq!(bob_child.balance().value, 6);
        }

        Ok(())
    }
}<|MERGE_RESOLUTION|>--- conflicted
+++ resolved
@@ -9,11 +9,7 @@
 use std::marker::PhantomData;
 use std::ops::{Deref, DerefMut, Drop, RangeBounds};
 
-<<<<<<< HEAD
 #[derive(Query, State)]
-=======
-#[derive(Query)]
->>>>>>> 450589c0
 pub struct Pool<K, V, S>
 where
     K: Terminated + Encode,
@@ -74,76 +70,6 @@
     }
 }
 
-<<<<<<< HEAD
-=======
-impl<T: State, S: Symbol> State for Entry<T, S> {
-    type Encoding = (<Amount<S> as State>::Encoding, T::Encoding);
-
-    fn create(store: Store, data: Self::Encoding) -> Result<Self> {
-        Ok(Self {
-            last_multiplier: data.0,
-            inner: T::create(store, data.1)?,
-        })
-    }
-
-    fn flush(self) -> Result<Self::Encoding> {
-        Ok((self.last_multiplier, self.inner.flush()?))
-    }
-}
-
-impl<T: State, S: Symbol> From<Entry<T, S>> for <Entry<T, S> as State>::Encoding {
-    fn from(child: Entry<T, S>) -> Self {
-        (child.last_multiplier, child.inner.into())
-    }
-}
-
-impl<K, V, S> State for Pool<K, V, S>
-where
-    S: Symbol,
-    K: Encode + Terminated,
-    V: State + Balance<S> + Adjust<S>,
-{
-    #[allow(clippy::type_complexity)]
-    type Encoding = (
-        <Amount<S> as State>::Encoding,
-        <Amount<S> as State>::Encoding,
-        <Map<K, V> as State>::Encoding,
-    );
-
-    fn create(store: Store, data: Self::Encoding) -> Result<Self> {
-        let mut multiplier = Amount::create(store.sub(&[0]), data.0)?;
-        if multiplier == Amount::zero() {
-            multiplier = Amount::one();
-        }
-
-        Ok(Self {
-            multiplier,
-            total: Amount::create(store.sub(&[1]), data.1)?,
-            map: Map::create(store.sub(&[2]), data.2)?,
-        })
-    }
-
-    fn flush(self) -> Result<Self::Encoding> {
-        Ok((
-            <Amount<S> as State>::flush(self.multiplier)?,
-            <Amount<S> as State>::flush(self.total)?,
-            self.map.flush()?,
-        ))
-    }
-}
-
-impl<K, V, S> From<Pool<K, V, S>> for <Pool<K, V, S> as State>::Encoding
-where
-    S: Symbol,
-    K: Encode + Terminated,
-    V: State + Adjust<S> + Balance<S>,
-{
-    fn from(pool: Pool<K, V, S>) -> Self {
-        (pool.multiplier, pool.total, pool.map.into())
-    }
-}
-
->>>>>>> 450589c0
 impl<K, V, S> Pool<K, V, S>
 where
     S: Symbol,
@@ -199,33 +125,6 @@
         }))
     }
 
-<<<<<<< HEAD
-        Ok(Child::new(entry))
-    }
-}
-
-pub type IterEntry<'a, K, V, S> = Result<(MapRef<'a, K>, Child<'a, V, S>)>;
-
-impl<K, V, S> Pool<K, V, S>
-where
-    S: Symbol,
-    K: Encode + Decode + Terminated + Clone + Next,
-    V: State + Adjust<S> + Balance<S>,
-    V::Encoding: Default,
-{
-    pub fn range<B>(&self, bounds: B) -> Result<impl Iterator<Item = IterEntry<K, V, S>>>
-    where
-        B: RangeBounds<K>,
-    {
-        Ok(self.map.range(bounds)?.map(|entry| {
-            let entry = entry?;
-            let child = Child::new(entry.1);
-            Ok((entry.0, child))
-        }))
-    }
-
-=======
->>>>>>> 450589c0
     pub fn iter(&self) -> Result<impl Iterator<Item = IterEntry<K, V, S>>> {
         self.range(..)
     }
@@ -343,29 +242,6 @@
 mod child {
     use super::*;
 
-<<<<<<< HEAD
-impl<'a, V, S> Child<'a, V, S>
-where
-    S: Symbol,
-    V: State + Balance<S> + Adjust<S>,
-    V::Encoding: Default,
-{
-    pub fn new(entry: MapRef<'a, UnsafeCell<Entry<V, S>>>) -> Self {
-        Child {
-            entry,
-            _symbol: PhantomData,
-        }
-    }
-}
-
-impl<'a, V, S> Deref for Child<'a, V, S>
-where
-    S: Symbol,
-    V: State + Balance<S> + Adjust<S>,
-    V::Encoding: Default,
-{
-    type Target = V;
-=======
     pub struct Child<'a, V, S>
     where
         S: Symbol,
@@ -375,7 +251,6 @@
         entry: MapRef<'a, UnsafeCell<Entry<V, S>>>,
         _symbol: PhantomData<S>,
     }
->>>>>>> 450589c0
 
     impl<'a, V, S> Child<'a, V, S>
     where
