pub mod amount;
use std::{fmt::Display, str::FromStr};

pub use amount::*;

pub mod symbol;
use orga_macros::orga;
pub use symbol::*;

pub mod coin;
pub use coin::*;

pub mod share;
pub use share::*;

pub mod multishare;
pub use multishare::*;

pub mod give;
pub use give::*;

pub mod take;
pub use take::*;

pub mod transfer;
pub use transfer::*;

pub mod pool;
pub use pool::*;

pub mod staking;
pub use staking::*;

pub mod accounts;
pub use accounts::*;

pub mod adjust;
pub use adjust::*;

pub mod balance;
pub use balance::*;

pub mod decimal;
pub use decimal::Decimal;

pub mod math;
pub use math::*;

pub mod faucet;
pub use faucet::*;

mod ops;
pub use ops::*;

use bech32::{self, encode_to_fmt, FromBase32, ToBase32, Variant};

use crate::collections::Next;
use crate::migrate::Migrate;
use ripemd::{Digest as _, Ripemd160};
use serde::{Deserialize, Serialize};
use sha2::Sha256;

<<<<<<< HEAD
pub const BECH32_PREFIX: &str = "orai";

#[derive(
    Encode,
    Decode,
    State,
    Next,
    FieldQuery,
    Clone,
    PartialEq,
    Eq,
    PartialOrd,
    Ord,
    Hash,
    Debug,
    Copy,
    Default,
    Describe,
)]
=======
#[orga(skip(Serialize, Deserialize, Migrate))]
#[derive(Clone, PartialEq, Eq, PartialOrd, Ord, Hash, Debug, Copy, Next)]
>>>>>>> fd8e6f7a
pub struct Address {
    bytes: [u8; Address::LENGTH],
}

impl Migrate for Address {
    fn migrate(
        _src: crate::store::Store,
        _dest: crate::store::Store,
        bytes: &mut &[u8],
    ) -> crate::Result<Self> {
        let mut buf = [0u8; Address::LENGTH];
        buf.copy_from_slice(&bytes[..Address::LENGTH]);
        *bytes = &bytes[Address::LENGTH..];

        Ok(Self { bytes: buf })
    }
}

impl Address {
    pub const LENGTH: usize = 20;
    pub const NULL: Self = Address {
        bytes: [0; Self::LENGTH],
    };

    pub fn from_pubkey(bytes: [u8; 33]) -> Self {
        let mut sha = Sha256::new();
        sha.update(bytes);
        let hash = sha.finalize();

        let mut ripemd = Ripemd160::new();
        ripemd.update(hash);
        let hash = ripemd.finalize();

        let mut bytes = [0; Address::LENGTH];
        bytes.copy_from_slice(hash.as_slice());

        Self { bytes }
    }

    pub fn from_pubkey_eth(bytes: [u8; 64]) -> Self {
        use sha3::{Digest, Keccak256};
        let mut hasher = Keccak256::new();
        hasher.update(bytes);
        let hash = hasher.finalize();

        let mut bytes = [0; Address::LENGTH];
        bytes.copy_from_slice(&hash[12..]);

        Self { bytes }
    }

    pub fn bytes(&self) -> [u8; Address::LENGTH] {
        self.bytes
    }

    pub fn is_null(&self) -> bool {
        *self == Self::NULL
    }
}

impl Display for Address {
    fn fmt(&self, f: &mut std::fmt::Formatter<'_>) -> std::fmt::Result {
        encode_to_fmt(f, BECH32_PREFIX, self.bytes.to_base32(), Variant::Bech32).unwrap()
    }
}

impl FromStr for Address {
    type Err = bech32::Error;
    fn from_str(s: &str) -> Result<Self, Self::Err> {
        let (hrp, data, variant) = bech32::decode(s)?;
        if hrp != BECH32_PREFIX {
            return Err(bech32::Error::MissingSeparator);
        }
        if variant != Variant::Bech32 {
            return Err(bech32::Error::InvalidData(0));
        }
        let data: Vec<u8> = FromBase32::from_base32(&data)?;

        if data.len() != Address::LENGTH {
            return Err(bech32::Error::InvalidData(1));
        }
        let mut bytes = [0u8; Address::LENGTH];
        bytes.copy_from_slice(&data);

        Ok(Address { bytes })
    }
}

impl Serialize for Address {
    fn serialize<S>(&self, serializer: S) -> Result<S::Ok, S::Error>
    where
        S: serde::Serializer,
    {
        serializer.serialize_str(self.to_string().as_str())
    }
}

impl<'de> Deserialize<'de> for Address {
    fn deserialize<D>(deserializer: D) -> Result<Self, D::Error>
    where
        D: serde::Deserializer<'de>,
    {
        struct AddressVisitor;

        impl<'de> serde::de::Visitor<'de> for AddressVisitor {
            type Value = Address;

            fn expecting(&self, formatter: &mut std::fmt::Formatter) -> std::fmt::Result {
                formatter.write_str("a bech32-encoded string")
            }

            fn visit_str<E>(self, value: &str) -> Result<Self::Value, E>
            where
                E: serde::de::Error,
            {
                value.parse().map_err(serde::de::Error::custom)
            }

            fn visit_string<E>(self, value: String) -> Result<Self::Value, E>
            where
                E: serde::de::Error,
            {
                value.parse().map_err(serde::de::Error::custom)
            }
        }

        deserializer.deserialize_str(AddressVisitor)
    }
}

impl From<[u8; Address::LENGTH]> for Address {
    fn from(bytes: [u8; Address::LENGTH]) -> Self {
        Address { bytes }
    }
}

impl From<Address> for [u8; Address::LENGTH] {
    fn from(addr: Address) -> Self {
        addr.bytes()
    }
}

#[orga]
#[derive(Clone, Debug, Next, Copy, PartialEq, Eq, PartialOrd, Ord, Hash)]
pub struct VersionedAddress {
    bytes: [u8; Address::LENGTH],
}

impl Display for VersionedAddress {
    fn fmt(&self, f: &mut std::fmt::Formatter<'_>) -> std::fmt::Result {
        encode_to_fmt(f, BECH32_PREFIX, self.bytes.to_base32(), Variant::Bech32).unwrap()
    }
}

impl From<Address> for VersionedAddress {
    fn from(addr: Address) -> Self {
        VersionedAddress { bytes: addr.bytes }
    }
}

impl From<VersionedAddress> for Address {
    fn from(addr: VersionedAddress) -> Self {
        Address { bytes: addr.bytes }
    }
}<|MERGE_RESOLUTION|>--- conflicted
+++ resolved
@@ -60,30 +60,9 @@
 use serde::{Deserialize, Serialize};
 use sha2::Sha256;
 
-<<<<<<< HEAD
 pub const BECH32_PREFIX: &str = "orai";
-
-#[derive(
-    Encode,
-    Decode,
-    State,
-    Next,
-    FieldQuery,
-    Clone,
-    PartialEq,
-    Eq,
-    PartialOrd,
-    Ord,
-    Hash,
-    Debug,
-    Copy,
-    Default,
-    Describe,
-)]
-=======
 #[orga(skip(Serialize, Deserialize, Migrate))]
 #[derive(Clone, PartialEq, Eq, PartialOrd, Ord, Hash, Debug, Copy, Next)]
->>>>>>> fd8e6f7a
 pub struct Address {
     bytes: [u8; Address::LENGTH],
 }
