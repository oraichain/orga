pub mod amount;
use std::{fmt::Display, str::FromStr};

pub use amount::*;

pub mod symbol;
use orga_macros::orga;
pub use symbol::*;

pub mod coin;
pub use coin::*;

pub mod share;
pub use share::*;

pub mod multishare;
pub use multishare::*;

pub mod give;
pub use give::*;

pub mod take;
pub use take::*;

pub mod transfer;
pub use transfer::*;

pub mod pool;
pub use pool::*;

pub mod staking;
pub use staking::*;

pub mod accounts;
pub use accounts::*;

pub mod adjust;
pub use adjust::*;

pub mod balance;
pub use balance::*;

pub mod decimal;
pub use decimal::Decimal;

pub mod math;
pub use math::*;

pub mod faucet;
pub use faucet::*;

mod ops;
pub use ops::*;

use bech32::{self, encode_to_fmt, FromBase32, ToBase32, Variant};

use crate::collections::Next;
use crate::migrate::Migrate;
use ripemd::{Digest as _, Ripemd160};
use serde::{Deserialize, Serialize};
use sha2::Sha256;

<<<<<<< HEAD
const HRP_PREFIX: &str = "oraibtc";

#[derive(
    Encode,
    Decode,
    State,
    Next,
    FieldQuery,
    Clone,
    PartialEq,
    Eq,
    PartialOrd,
    Ord,
    Hash,
    Debug,
    Copy,
    Default,
    Describe,
)]
=======
pub const BECH32_PREFIX: &str = "orai";
#[orga(skip(Serialize, Deserialize, Migrate))]
#[derive(Clone, PartialEq, Eq, PartialOrd, Ord, Hash, Debug, Copy, Next)]
>>>>>>> d70e70c6
pub struct Address {
    bytes: [u8; Address::LENGTH],
}

impl Migrate for Address {
    fn migrate(
        _src: crate::store::Store,
        _dest: crate::store::Store,
        bytes: &mut &[u8],
    ) -> crate::Result<Self> {
        let mut buf = [0u8; Address::LENGTH];
        buf.copy_from_slice(&bytes[..Address::LENGTH]);
        *bytes = &bytes[Address::LENGTH..];

        Ok(Self { bytes: buf })
    }
}

impl Address {
    pub const LENGTH: usize = 20;
    pub const NULL: Self = Address {
        bytes: [0; Self::LENGTH],
    };

    pub fn from_pubkey(bytes: [u8; 33]) -> Self {
        let mut sha = Sha256::new();
        sha.update(bytes);
        let hash = sha.finalize();

        let mut ripemd = Ripemd160::new();
        ripemd.update(hash);
        let hash = ripemd.finalize();

        let mut bytes = [0; Address::LENGTH];
        bytes.copy_from_slice(hash.as_slice());

        Self { bytes }
    }

    pub fn from_pubkey_eth(bytes: [u8; 64]) -> Self {
        use sha3::{Digest, Keccak256};
        let mut hasher = Keccak256::new();
        hasher.update(bytes);
        let hash = hasher.finalize();

        let mut bytes = [0; Address::LENGTH];
        bytes.copy_from_slice(&hash[12..]);

        Self { bytes }
    }

    pub fn bytes(&self) -> [u8; Address::LENGTH] {
        self.bytes
    }

    pub fn is_null(&self) -> bool {
        *self == Self::NULL
    }
}

impl Display for Address {
    fn fmt(&self, f: &mut std::fmt::Formatter<'_>) -> std::fmt::Result {
<<<<<<< HEAD
        encode_to_fmt(f, HRP_PREFIX, self.bytes.to_base32(), Variant::Bech32).unwrap()
=======
        encode_to_fmt(f, BECH32_PREFIX, self.bytes.to_base32(), Variant::Bech32).unwrap()
>>>>>>> d70e70c6
    }
}

impl FromStr for Address {
    type Err = bech32::Error;
    fn from_str(s: &str) -> Result<Self, Self::Err> {
        let (hrp, data, variant) = bech32::decode(s)?;
<<<<<<< HEAD
        if hrp != HRP_PREFIX {
=======
        if hrp != BECH32_PREFIX {
>>>>>>> d70e70c6
            return Err(bech32::Error::MissingSeparator);
        }
        if variant != Variant::Bech32 {
            return Err(bech32::Error::InvalidData(0));
        }
        let data: Vec<u8> = FromBase32::from_base32(&data)?;

        if data.len() != Address::LENGTH {
            return Err(bech32::Error::InvalidData(1));
        }
        let mut bytes = [0u8; Address::LENGTH];
        bytes.copy_from_slice(&data);

        Ok(Address { bytes })
    }
}

impl Serialize for Address {
    fn serialize<S>(&self, serializer: S) -> Result<S::Ok, S::Error>
    where
        S: serde::Serializer,
    {
        serializer.serialize_str(self.to_string().as_str())
    }
}

impl<'de> Deserialize<'de> for Address {
    fn deserialize<D>(deserializer: D) -> Result<Self, D::Error>
    where
        D: serde::Deserializer<'de>,
    {
        struct AddressVisitor;

        impl<'de> serde::de::Visitor<'de> for AddressVisitor {
            type Value = Address;

            fn expecting(&self, formatter: &mut std::fmt::Formatter) -> std::fmt::Result {
                formatter.write_str("a bech32-encoded string")
            }

            fn visit_str<E>(self, value: &str) -> Result<Self::Value, E>
            where
                E: serde::de::Error,
            {
                value.parse().map_err(serde::de::Error::custom)
            }

            fn visit_string<E>(self, value: String) -> Result<Self::Value, E>
            where
                E: serde::de::Error,
            {
                value.parse().map_err(serde::de::Error::custom)
            }
        }

        deserializer.deserialize_str(AddressVisitor)
    }
}

impl From<[u8; Address::LENGTH]> for Address {
    fn from(bytes: [u8; Address::LENGTH]) -> Self {
        Address { bytes }
    }
}

impl From<Address> for [u8; Address::LENGTH] {
    fn from(addr: Address) -> Self {
        addr.bytes()
    }
}

#[orga]
#[derive(Clone, Debug, Next, Copy, PartialEq, Eq, PartialOrd, Ord, Hash)]
pub struct VersionedAddress {
    bytes: [u8; Address::LENGTH],
}

impl Display for VersionedAddress {
    fn fmt(&self, f: &mut std::fmt::Formatter<'_>) -> std::fmt::Result {
<<<<<<< HEAD
        encode_to_fmt(f, HRP_PREFIX, self.bytes.to_base32(), Variant::Bech32).unwrap()
=======
        encode_to_fmt(f, BECH32_PREFIX, self.bytes.to_base32(), Variant::Bech32).unwrap()
>>>>>>> d70e70c6
    }
}

impl From<Address> for VersionedAddress {
    fn from(addr: Address) -> Self {
        VersionedAddress { bytes: addr.bytes }
    }
}

impl From<VersionedAddress> for Address {
    fn from(addr: VersionedAddress) -> Self {
        Address { bytes: addr.bytes }
    }
}<|MERGE_RESOLUTION|>--- conflicted
+++ resolved
@@ -60,31 +60,9 @@
 use serde::{Deserialize, Serialize};
 use sha2::Sha256;
 
-<<<<<<< HEAD
-const HRP_PREFIX: &str = "oraibtc";
-
-#[derive(
-    Encode,
-    Decode,
-    State,
-    Next,
-    FieldQuery,
-    Clone,
-    PartialEq,
-    Eq,
-    PartialOrd,
-    Ord,
-    Hash,
-    Debug,
-    Copy,
-    Default,
-    Describe,
-)]
-=======
-pub const BECH32_PREFIX: &str = "orai";
+pub const BECH32_PREFIX: &str = "oraibtc";
 #[orga(skip(Serialize, Deserialize, Migrate))]
 #[derive(Clone, PartialEq, Eq, PartialOrd, Ord, Hash, Debug, Copy, Next)]
->>>>>>> d70e70c6
 pub struct Address {
     bytes: [u8; Address::LENGTH],
 }
@@ -147,11 +125,7 @@
 
 impl Display for Address {
     fn fmt(&self, f: &mut std::fmt::Formatter<'_>) -> std::fmt::Result {
-<<<<<<< HEAD
-        encode_to_fmt(f, HRP_PREFIX, self.bytes.to_base32(), Variant::Bech32).unwrap()
-=======
         encode_to_fmt(f, BECH32_PREFIX, self.bytes.to_base32(), Variant::Bech32).unwrap()
->>>>>>> d70e70c6
     }
 }
 
@@ -159,11 +133,7 @@
     type Err = bech32::Error;
     fn from_str(s: &str) -> Result<Self, Self::Err> {
         let (hrp, data, variant) = bech32::decode(s)?;
-<<<<<<< HEAD
-        if hrp != HRP_PREFIX {
-=======
         if hrp != BECH32_PREFIX {
->>>>>>> d70e70c6
             return Err(bech32::Error::MissingSeparator);
         }
         if variant != Variant::Bech32 {
@@ -243,11 +213,7 @@
 
 impl Display for VersionedAddress {
     fn fmt(&self, f: &mut std::fmt::Formatter<'_>) -> std::fmt::Result {
-<<<<<<< HEAD
-        encode_to_fmt(f, HRP_PREFIX, self.bytes.to_base32(), Variant::Bech32).unwrap()
-=======
         encode_to_fmt(f, BECH32_PREFIX, self.bytes.to_base32(), Variant::Bech32).unwrap()
->>>>>>> d70e70c6
     }
 }
 
