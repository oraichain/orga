--- conflicted
+++ resolved
@@ -1,10 +1,7 @@
-<<<<<<< HEAD
 use std::any::type_name;
 
 use orga_macros::orga;
-=======
 use serde::Serialize;
->>>>>>> 5a981872
 
 use super::{sdk_compat::sdk::Tx as SdkTx, ConvertSdkTx, Signer};
 use crate::call::Call;
@@ -20,29 +17,10 @@
 
 const NONCE_INCREASE_LIMIT: u64 = 1000;
 
-<<<<<<< HEAD
 #[orga(skip(Call))]
 pub struct NoncePlugin<T> {
     pub map: Map<Address, u64>,
     pub inner: T,
-=======
-#[derive(State, Encode, Decode, Default, Serialize)]
-pub struct NoncePlugin<T: State> {
-    map: Map<Address, u64>,
-    inner: T,
-}
-
-impl<T1: State, T2: State> MigrateFrom<NoncePlugin<T1>> for NoncePlugin<T2>
-where
-    T1: MigrateInto<T2>,
-{
-    fn migrate_from(other: NoncePlugin<T1>) -> Result<Self> {
-        Ok(Self {
-            map: other.map.migrate_into()?,
-            inner: other.inner.migrate_into()?,
-        })
-    }
->>>>>>> 5a981872
 }
 
 impl<T: State> NoncePlugin<T> {
@@ -51,23 +29,6 @@
     }
 }
 
-<<<<<<< HEAD
-=======
-impl<T: State> Deref for NoncePlugin<T> {
-    type Target = T;
-
-    fn deref(&self) -> &Self::Target {
-        &self.inner
-    }
-}
-
-impl<T: State> DerefMut for NoncePlugin<T> {
-    fn deref_mut(&mut self) -> &mut Self::Target {
-        &mut self.inner
-    }
-}
-
->>>>>>> 5a981872
 pub trait GetNonce {
     fn nonce(&self, address: Address) -> Result<u64>;
 }
