use super::{sdk_compat::sdk::Tx as SdkTx, ConvertSdkTx, Signer};
use crate::call::Call;
use crate::client::Client;
use crate::client::{AsyncCall, AsyncQuery};
use crate::coins::Address;
use crate::collections::Map;
use crate::context::GetContext;
use crate::encoding::{Decode, Encode};
use crate::query::Query;
use crate::state::State;
use crate::{Error, Result};
use std::ops::{Deref, DerefMut};

const NONCE_INCREASE_LIMIT: u64 = 1000;

#[derive(State)]
pub struct NoncePlugin<T: State> {
    map: Map<Address, u64>,
    inner: T,
}

impl<T: State> NoncePlugin<T> {
    pub fn nonce(&self, address: Address) -> Result<u64> {
        Ok(*self.map.get_or_default(address)?)
    }
}

impl<T: State> Deref for NoncePlugin<T> {
    type Target = T;

    fn deref(&self) -> &Self::Target {
        &self.inner
    }
}

pub trait GetNonce {
    fn nonce(&self, address: Address) -> Result<u64>;
}

impl<T: State> GetNonce for NoncePlugin<T> {
    fn nonce(&self, address: Address) -> Result<u64> {
        self.nonce(address)
    }
}

impl<T> ConvertSdkTx for NoncePlugin<T>
where
    T: State + ConvertSdkTx<Output = T::Call> + Call,
{
    type Output = NonceCall<T::Call>;

    fn convert(&self, sdk_tx: &SdkTx) -> Result<NonceCall<T::Call>> {
        let address = sdk_tx.sender_address()?;
        let nonce = self.nonce(address)? + 1;
        let inner_call = self.inner.convert(sdk_tx)?;

        Ok(NonceCall {
            inner_call,
            nonce: Some(nonce),
        })
    }
}

#[derive(Encode, Decode, Debug)]
pub enum NonceQuery<T> {
    Nonce(Address),
    Inner(T),
}

impl<T: State + Query> Query for NoncePlugin<T> {
    type Query = NonceQuery<T::Query>;

    fn query(&self, query: Self::Query) -> Result<()> {
        match query {
            NonceQuery::Nonce(address) => {
                self.nonce(address)?;
                Ok(())
            }
            NonceQuery::Inner(query) => self.inner.query(query),
        }
    }
}

#[derive(Debug, Encode, Decode)]
pub struct NonceCall<T> {
    pub nonce: Option<u64>,
    pub inner_call: T,
}

impl<T> Call for NoncePlugin<T>
where
    T: Call + State,
{
    type Call = NonceCall<T::Call>;

    fn call(&mut self, call: Self::Call) -> Result<()> {
        let signer = match self.context::<Signer>() {
            Some(signer) => signer,
            None => {
                return Err(Error::Nonce(
                    "Nonce could not resolve the Signer context".into(),
                ));
            }
        };

        match (signer.signer, call.nonce) {
            // Happy paths:
            (Some(pub_key), Some(nonce)) => {
                let mut expected_nonce = self.map.entry(pub_key)?.or_default()?;
                if nonce <= *expected_nonce {
                    return Err(Error::Nonce(format!(
                        "Nonce is not valid. Expected {}-{}, got {}",
                        *expected_nonce + 1,
                        *expected_nonce + NONCE_INCREASE_LIMIT,
                        nonce,
                    )));
                }

                if nonce - *expected_nonce > NONCE_INCREASE_LIMIT {
                    return Err(Error::Nonce(format!(
                        "Nonce increase is too large: {}",
                        nonce - *expected_nonce
                    )));
                }

                *expected_nonce = nonce;
                self.inner.call(call.inner_call)
            }
            (None, None) => self.inner.call(call.inner_call),

            // Unhappy paths:
            (Some(_), None) => Err(Error::Nonce("Signed calls must include a nonce".into())),
            (None, Some(_)) => Err(Error::Nonce(
                "Unsigned calls must not include a nonce".into(),
            )),
        }
    }
}

pub struct NonceAdapter<T, U: Clone> {
    parent: U,
    marker: std::marker::PhantomData<fn() -> T>,
}

unsafe impl<T, U: Send + Clone> Send for NonceAdapter<T, U> {}

impl<T, U: Clone> Clone for NonceAdapter<T, U> {
    fn clone(&self) -> Self {
        NonceAdapter {
            parent: self.parent.clone(),
            marker: std::marker::PhantomData,
        }
    }
}

#[async_trait::async_trait(?Send)]
impl<T: Call, U: AsyncCall<Call = NonceCall<T::Call>> + Clone> AsyncCall for NonceAdapter<T, U>
where
    T::Call: Send,
    U: Send,
{
    type Call = T::Call;

    async fn call(&self, call: Self::Call) -> Result<()> {
        // Load nonce from file
        let nonce = load_nonce()?;

        let res = self.parent.call(NonceCall {
            inner_call: call,
            nonce: Some(nonce),
        });

        // Increment the local nonce
        write_nonce(nonce + 1)?;

        res.await
    }
}

#[async_trait::async_trait(?Send)]
impl<
        T: Query + State,
<<<<<<< HEAD
        U: for<'a> AsyncQuery<Query = NonceQuery<T>, Response<'a> = std::rc::Rc<NoncePlugin<T>>>
=======
        U: for<'a> AsyncQuery<Query = NonceQuery<T::Query>, Response<'a> = std::rc::Rc<NoncePlugin<T>>>
>>>>>>> 57fceaca
            + Clone,
    > AsyncQuery for NonceAdapter<T, U>
{
    type Query = T::Query;
    type Response<'a> = std::rc::Rc<T>;

    async fn query<F, R>(&self, query: Self::Query, mut check: F) -> Result<R>
    where
        F: FnMut(Self::Response<'_>) -> Result<R>,
    {
        self.parent
            .query(NonceQuery::Inner(query), |plugin| {
                check(std::rc::Rc::new(
                    std::rc::Rc::try_unwrap(plugin)
                        .map_err(|_| ())
                        .unwrap()
                        .inner,
                ))
            })
            .await
    }
}

pub struct NonceClient<T: Client<NonceAdapter<T, U>> + State, U: Clone> {
    inner: T::Client,
    parent: U,
}

impl<T: Client<NonceAdapter<T, U>> + State, U: Clone> Deref for NonceClient<T, U> {
    type Target = T::Client;

    fn deref(&self) -> &Self::Target {
        &self.inner
    }
}

impl<T: Client<NonceAdapter<T, U>> + State, U: Clone> DerefMut for NonceClient<T, U> {
    fn deref_mut(&mut self) -> &mut Self::Target {
        &mut self.inner
    }
}

impl<
        T: Client<NonceAdapter<T, U>> + State + Query,
        U: Clone
            + for<'a> AsyncQuery<Query = NonceQuery<T>, Response<'a> = std::rc::Rc<NoncePlugin<T>>>,
    > NonceClient<T, U>
{
    pub async fn nonce(&self, address: Address) -> Result<u64> {
        self.parent
            .query(NonceQuery::Nonce(address), |plugin| plugin.nonce(address))
            .await
    }
}

impl<T: Client<NonceAdapter<T, U>> + State, U: Clone> Client<U> for NoncePlugin<T> {
    type Client = NonceClient<T, U>;

    fn create_client(parent: U) -> Self::Client {
        NonceClient {
            inner: T::create_client(NonceAdapter {
                parent: parent.clone(),
                marker: std::marker::PhantomData,
            }),
            parent,
        }
    }
}

#[cfg(not(target_arch = "wasm32"))]
fn nonce_path() -> Result<std::path::PathBuf> {
    let orga_home = home::home_dir()
        .expect("No home directory set")
        .join(".orga-wallet");

    std::fs::create_dir_all(&orga_home)?;
    Ok(orga_home.join("nonce"))
}

#[cfg(target_arch = "wasm32")]
fn load_nonce() -> Result<u64> {
    let window = web_sys::window().unwrap();
    let storage = window
        .local_storage()
        .map_err(|_| Error::Nonce("Could not get local storage".into()))?
        .unwrap();
    let res = storage
        .get("orga/nonce")
        .map_err(|_| Error::Nonce("Could not load from local storage".into()))?;
    match res {
        Some(nonce) => Ok(nonce.parse()?),
        None => Ok(1),
    }
}

#[cfg(not(target_arch = "wasm32"))]
fn load_nonce() -> Result<u64> {
    let nonce_path = nonce_path()?;
    if nonce_path.exists() {
        let bytes = std::fs::read(&nonce_path)?;
        Ok(Decode::decode(bytes.as_slice())?)
    } else {
        let bytes = 1u64.encode()?;
        std::fs::write(&nonce_path, bytes)?;
        Ok(1)
    }
}

#[cfg(target_arch = "wasm32")]
fn write_nonce(nonce: u64) -> Result<()> {
    let window = web_sys::window().unwrap();
    let storage = window
        .local_storage()
        .map_err(|_| Error::Nonce("Could not get local storage".into()))?
        .unwrap();
    storage
        .set("orga/nonce", nonce.to_string().as_str())
        .map_err(|_| Error::Nonce("Could not write to local storage".into()))?;
    Ok(())
}

#[cfg(not(target_arch = "wasm32"))]
fn write_nonce(nonce: u64) -> Result<()> {
    let nonce_path = nonce_path()?;
    Ok(std::fs::write(&nonce_path, nonce.encode()?)?)
}

// TODO: Remove dependency on ABCI for this otherwise-pure plugin.
#[cfg(feature = "abci")]
mod abci {
    use super::super::{BeginBlockCtx, EndBlockCtx, InitChainCtx};
    use super::*;
    use crate::abci::{BeginBlock, EndBlock, InitChain};

    impl<T> BeginBlock for NoncePlugin<T>
    where
        T: BeginBlock + State,
    {
        fn begin_block(&mut self, ctx: &BeginBlockCtx) -> Result<()> {
            self.inner.begin_block(ctx)
        }
    }

    impl<T> EndBlock for NoncePlugin<T>
    where
        T: EndBlock + State,
    {
        fn end_block(&mut self, ctx: &EndBlockCtx) -> Result<()> {
            self.inner.end_block(ctx)
        }
    }

    impl<T> InitChain for NoncePlugin<T>
    where
        T: InitChain + State + Call,
    {
        fn init_chain(&mut self, ctx: &InitChainCtx) -> Result<()> {
            self.inner.init_chain(ctx)
        }
    }

    impl<T> crate::abci::AbciQuery for NoncePlugin<T>
    where
        T: crate::abci::AbciQuery + State + Call,
    {
        fn abci_query(
            &self,
            request: &tendermint_proto::abci::RequestQuery,
        ) -> Result<tendermint_proto::abci::ResponseQuery> {
            self.inner.abci_query(request)
        }
    }
}

#[cfg(test)]
mod tests {
    use super::super::Signer;
    use super::*;
    use crate::context::Context;
    use crate::store::{MapStore, Shared, Store};

    #[derive(State)]
    struct Counter {
        pub count: u64,
    }

    impl Counter {
        fn increment(&mut self) -> Result<()> {
            self.count += 1;

            Ok(())
        }
    }

    #[derive(Debug, Encode, Decode)]
    enum CounterCall {
        Increment,
    }

    impl Call for Counter {
        type Call = CounterCall;

        fn call(&mut self, _call: Self::Call) -> Result<()> {
            self.increment()
        }
    }

    fn nonced_call(n: u64) -> NonceCall<CounterCall> {
        NonceCall {
            nonce: Some(n),
            inner_call: CounterCall::Increment,
        }
    }

    fn unnonced_call() -> NonceCall<CounterCall> {
        NonceCall {
            nonce: None,
            inner_call: CounterCall::Increment,
        }
    }

    #[test]
    fn nonced_calls() {
        let store = Shared::new(MapStore::new());
        let mut state =
            NoncePlugin::<Counter>::create(Store::new(store.into()), Default::default()).unwrap();

        // Fails if the signer context isn't available.
        assert!(state.call(unnonced_call()).is_err());

        Context::add(Signer { signer: None });
        // No signature, no nonce
        state.call(unnonced_call()).unwrap();

        // No signature, with nonce
        assert!(state.call(nonced_call(0)).is_err());

        assert_eq!(state.inner.count, 1);
        Context::remove::<Signer>();
        Context::add(Signer {
            signer: Some(Address::from_pubkey([0; 33])),
        });

        // Signed, correct nonce
        state.call(nonced_call(1)).unwrap();
        assert_eq!(state.inner.count, 2);

        // Signed, but nonce incremented by too much
        assert!(state.call(nonced_call(2000)).is_err());

        // Signed, incorrect nonce
        assert!(state.call(nonced_call(0)).is_err());

        // Signed, no nonce
        assert!(state.call(unnonced_call()).is_err());
        Context::remove::<Signer>();
    }
}<|MERGE_RESOLUTION|>--- conflicted
+++ resolved
@@ -180,12 +180,10 @@
 #[async_trait::async_trait(?Send)]
 impl<
         T: Query + State,
-<<<<<<< HEAD
-        U: for<'a> AsyncQuery<Query = NonceQuery<T>, Response<'a> = std::rc::Rc<NoncePlugin<T>>>
-=======
-        U: for<'a> AsyncQuery<Query = NonceQuery<T::Query>, Response<'a> = std::rc::Rc<NoncePlugin<T>>>
->>>>>>> 57fceaca
-            + Clone,
+        U: for<'a> AsyncQuery<
+                Query = NonceQuery<T::Query>,
+                Response<'a> = std::rc::Rc<NoncePlugin<T>>,
+            > + Clone,
     > AsyncQuery for NonceAdapter<T, U>
 {
     type Query = T::Query;
