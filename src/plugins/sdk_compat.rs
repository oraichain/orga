use crate::call::Call as CallTrait;
use crate::client::{AsyncCall, AsyncQuery, Client};
use crate::coins::{Address, Symbol};
use crate::describe::Describe;
use crate::encoding::{Decode, Encode};
use crate::query::Query;
use crate::state::State;
use crate::{Error, Result};
use std::marker::PhantomData;
use std::ops::{Deref, DerefMut};

pub const MAX_CALL_SIZE: usize = 65_535;
pub const NATIVE_CALL_FLAG: u8 = 0xff;

#[derive(State, Clone, Encode, Decode, Default, Describe, Serialize, Deserialize)]
#[serde(transparent)]
pub struct SdkCompatPlugin<S, T: State> {
<<<<<<< HEAD
    pub(crate) symbol: PhantomData<S>,
    pub(crate) inner: T,
=======
    #[serde(skip)]
    symbol: PhantomData<S>,
    inner: T,
>>>>>>> 52ccd338
}

impl<S, T: State> Deref for SdkCompatPlugin<S, T> {
    type Target = T;

    fn deref(&self) -> &Self::Target {
        &self.inner
    }
}

impl<S, T: State> DerefMut for SdkCompatPlugin<S, T> {
    fn deref_mut(&mut self) -> &mut Self::Target {
        &mut self.inner
    }
}

#[derive(Debug)]
pub enum Call<T> {
    Native(T),
    Sdk(sdk::Tx),
}

unsafe impl<T> Send for Call<T> {}

impl<T: Encode> Encode for Call<T> {
    fn encoding_length(&self) -> ed::Result<usize> {
        match self {
            Call::Native(native) => Ok(native.encoding_length()? + 1),
            Call::Sdk(tx) => tx.encoding_length(),
        }
    }

    fn encode_into<W: std::io::Write>(&self, dest: &mut W) -> ed::Result<()> {
        match self {
            Call::Native(native) => {
                NATIVE_CALL_FLAG.encode_into(dest)?;
                native.encode_into(dest)
            }
            Call::Sdk(tx) => tx.encode_into(dest),
        }
    }
}

impl<T: Decode> Decode for Call<T> {
    fn decode<R: std::io::Read>(mut reader: R) -> ed::Result<Self> {
        let mut bytes = vec![];
        reader.read_to_end(&mut bytes)?;

        if bytes.len() > MAX_CALL_SIZE {
            return Err(ed::Error::UnexpectedByte(0));
        }

        match bytes.first() {
            Some(&NATIVE_CALL_FLAG) => {
                let native = T::decode(&bytes.as_slice()[1..])?;
                Ok(Call::Native(native))
            }
            Some(_) => {
                let tx = sdk::Tx::decode(bytes.as_slice())?;
                Ok(Call::Sdk(tx))
            }
            None => {
                let io_err = std::io::ErrorKind::UnexpectedEof.into();
                Err(ed::Error::IOError(io_err))
            }
        }
    }
}

pub mod sdk {
    use super::{Address, Decode, Encode, Error, Result, MAX_CALL_SIZE};
    use cosmrs::proto::cosmos::tx::v1beta1::Tx as ProtoTx;
    use prost::Message;
    use serde::{Deserialize, Serialize};
    use std::io::{Error as IoError, ErrorKind};

    #[derive(Debug, Clone)]
    pub enum Tx {
        Amino(AminoTx),
        Protobuf(cosmrs::Tx),
    }

    impl Encode for Tx {
        fn encoding_length(&self) -> ed::Result<usize> {
            match self {
                Tx::Amino(tx) => {
                    let bytes = serde_json::to_vec(tx).map_err(|_| ed::Error::UnexpectedByte(0))?;
                    Ok(bytes.len())
                }
                Tx::Protobuf(tx) => {
                    let tx: ProtoTx = tx.clone().into();
                    Ok(tx.encoded_len())
                }
            }
        }

        fn encode_into<W: std::io::Write>(&self, dest: &mut W) -> ed::Result<()> {
            let bytes = match self {
                Tx::Amino(tx) => {
                    serde_json::to_vec(tx).map_err(|_| ed::Error::UnexpectedByte(0))?
                }
                Tx::Protobuf(tx) => {
                    let tx: ProtoTx = tx.clone().into();
                    tx.encode_to_vec()
                }
            };

            if bytes.len() > MAX_CALL_SIZE {
                return Err(ed::Error::UnexpectedByte(0));
            }

            dest.write_all(&bytes)?;
            Ok(())
        }
    }

    impl Decode for Tx {
        fn decode<R: std::io::Read>(mut reader: R) -> ed::Result<Self> {
            let mut bytes = Vec::with_capacity(MAX_CALL_SIZE);
            reader.read_to_end(&mut bytes)?;

            if bytes.len() > MAX_CALL_SIZE || bytes.is_empty() {
                return Err(ed::Error::UnexpectedByte(0));
            }

            if b'{' == bytes[0] {
                let tx = serde_json::from_slice(bytes.as_slice())
                    .map_err(|_| ed::Error::UnexpectedByte(123))?;
                return Ok(Tx::Amino(tx));
            }

            let tx = cosmrs::Tx::from_bytes(bytes.as_slice())
                .map_err(|e| IoError::new(ErrorKind::InvalidData, e))?;
            Ok(Tx::Protobuf(tx))
        }
    }

    #[derive(Serialize, Deserialize, Debug, Clone, PartialEq, Eq)]
    pub struct AminoTx {
        pub msg: Vec<Msg>,
        pub fee: Fee,
        pub memo: String,
        pub signatures: Vec<Signature>,
    }

    impl Tx {
        pub fn sign_bytes(&self, chain_id: String, nonce: u64) -> Result<Vec<u8>> {
            match self {
                Tx::Amino(tx) => {
                    let sign_tx = SignDoc {
                        account_number: "0".to_string(),
                        chain_id,
                        fee: tx.fee.clone(),
                        memo: tx.memo.clone(),
                        msgs: tx.msg.clone(),
                        sequence: nonce.to_string(),
                    };

                    serde_json::to_vec(&sign_tx).map_err(|e| Error::App(e.to_string()))
                }
                Tx::Protobuf(tx) => {
                    let tx = tx.clone();
                    let signdoc = cosmrs::tx::SignDoc {
                        body_bytes: tx
                            .body
                            .into_bytes()
                            .map_err(|e| Error::App(e.to_string()))?,
                        auth_info_bytes: tx
                            .auth_info
                            .into_bytes()
                            .map_err(|e| Error::App(e.to_string()))?,
                        chain_id,
                        account_number: 0,
                    };
                    signdoc.into_bytes().map_err(|e| Error::App(e.to_string()))
                }
            }
        }

        pub fn sender_pubkey(&self) -> Result<[u8; 33]> {
            let pubkey_vec = match self {
                Tx::Amino(tx) => {
                    let pubkey_b64 = &tx
                        .signatures
                        .first()
                        .ok_or_else(|| Error::App("No signatures provided".to_string()))?
                        .pub_key
                        .value;

                    base64::decode(pubkey_b64).map_err(|e| Error::App(e.to_string()))?
                }
                Tx::Protobuf(tx) => tx
                    .auth_info
                    .signer_infos
                    .first()
                    .ok_or_else(|| Error::App("No auth info provided".to_string()))?
                    .public_key
                    .as_ref()
                    .ok_or_else(|| Error::App("No public key provided".to_string()))?
                    .single()
                    .ok_or_else(|| Error::App("Invalid public key".to_string()))?
                    .to_bytes(),
            };

            let mut pubkey_arr = [0; 33];
            pubkey_arr.copy_from_slice(&pubkey_vec);

            Ok(pubkey_arr)
        }

        pub fn sender_address(&self) -> Result<Address> {
            let signer_call = super::super::signer::sdk_to_signercall(self)?;
            signer_call.address()
        }

        pub fn signature(&self) -> Result<[u8; 64]> {
            let sig_vec = match self {
                Tx::Amino(tx) => {
                    let sig_b64 = &tx
                        .signatures
                        .first()
                        .ok_or_else(|| Error::App("No signatures provided".to_string()))?
                        .signature;

                    base64::decode(sig_b64).map_err(|e| Error::App(e.to_string()))?
                }
                Tx::Protobuf(tx) => tx
                    .signatures
                    .first()
                    .ok_or_else(|| Error::App("No signatures provided".to_string()))?
                    .clone(),
            };

            let mut sig_arr = [0; 64];
            sig_arr.copy_from_slice(&sig_vec);

            Ok(sig_arr)
        }

        pub fn sig_type(&self) -> Result<Option<&str>> {
            Ok(match self {
                Tx::Amino(tx) => tx
                    .signatures
                    .first()
                    .ok_or_else(|| Error::App("No signatures provided".to_string()))?
                    .r#type
                    .as_deref(),

                Tx::Protobuf(_) => None,
            })
        }
    }

    #[derive(Serialize, Deserialize, Debug, Clone, PartialEq, Eq)]
    pub struct SignDoc {
        pub account_number: String,
        pub chain_id: String,
        pub fee: Fee,
        pub memo: String,
        pub msgs: Vec<Msg>,
        pub sequence: String,
    }

    #[derive(Serialize, Deserialize, Debug, Clone, PartialEq, Eq)]
    pub struct Msg {
        #[serde(rename = "type")]
        pub type_: String,
        pub value: serde_json::Value,
    }

    #[derive(Serialize, Deserialize, Debug, Clone, PartialEq, Eq)]
    pub struct Fee {
        pub amount: Vec<Coin>,
        pub gas: String,
    }

    #[derive(Serialize, Deserialize, Debug, Clone, PartialEq, Eq)]
    pub struct Coin {
        pub amount: String,
        pub denom: String,
    }

    #[derive(Serialize, Deserialize, Debug, Clone, PartialEq, Eq)]
    pub struct Signature {
        pub pub_key: PubKey,
        pub signature: String,
        pub r#type: Option<String>,
    }

    #[derive(Serialize, Deserialize, Debug, Clone, PartialEq, Eq)]
    pub struct PubKey {
        #[serde(rename = "type")]
        pub type_: String,
        pub value: String,
    }

    #[derive(Deserialize, Debug, Clone)]
    pub struct MsgSend {
        pub from_address: String,
        pub to_address: String,
        pub amount: Vec<Coin>,
    }

    #[derive(Deserialize, Debug, Clone)]
    pub struct MsgDelegate {
        pub delegator_address: String,
        pub validator_address: String,
        pub amount: Option<Coin>,
    }

    #[derive(Deserialize, Debug, Clone)]
    pub struct MsgBeginRedelegate {
        pub delegator_address: String,
        pub validator_src_address: String,
        pub validator_dst_address: String,
        pub amount: Option<Coin>,
    }

    #[derive(Deserialize, Debug, Clone)]
    pub struct MsgUndelegate {
        pub delegator_address: String,
        pub validator_address: String,
        pub amount: Option<Coin>,
    }
}

pub trait ConvertSdkTx {
    type Output;

    fn convert(&self, msg: &sdk::Tx) -> Result<Self::Output>;
}

impl<S: Symbol, T> CallTrait for SdkCompatPlugin<S, T>
where
    T: CallTrait + State + ConvertSdkTx<Output = T::Call>,
    T::Call: Encode + 'static,
{
    type Call = Call<T::Call>;

    fn call(&mut self, call: Self::Call) -> Result<()> {
        let call = match call {
            Call::Native(call) => call,
            Call::Sdk(tx) => self.inner.convert(&tx)?,
        };

        self.inner.call(call)
    }
}

impl<S, T: Query + State> Query for SdkCompatPlugin<S, T> {
    type Query = T::Query;

    fn query(&self, query: Self::Query) -> Result<()> {
        self.inner.query(query)
    }
}

pub struct SdkCompatAdapter<T, U, S> {
    inner: std::marker::PhantomData<fn(T, S)>,
    parent: U,
}

impl<T, U: Clone, S> Clone for SdkCompatAdapter<T, U, S> {
    fn clone(&self) -> Self {
        Self {
            inner: std::marker::PhantomData,
            parent: self.parent.clone(),
        }
    }
}

#[async_trait::async_trait(?Send)]
impl<T: CallTrait, U, S> AsyncCall for SdkCompatAdapter<T, U, S>
where
    U: AsyncCall<Call = Call<T::Call>>,
    T::Call: Send,
{
    type Call = T::Call;

    async fn call(&self, call: Self::Call) -> Result<()> {
        self.parent.call(Call::Native(call)).await
    }
}

#[async_trait::async_trait(?Send)]
impl<
        T: Query + State,
        U: for<'a> AsyncQuery<Query = T::Query, Response<'a> = std::rc::Rc<SdkCompatPlugin<S, T>>>
            + Clone,
        S,
    > AsyncQuery for SdkCompatAdapter<T, U, S>
{
    type Query = T::Query;
    type Response<'a> = std::rc::Rc<T>;

    async fn query<F, R>(&self, query: Self::Query, mut check: F) -> Result<R>
    where
        F: FnMut(Self::Response<'_>) -> Result<R>,
    {
        self.parent
            .query(query, |plugin| {
                check(std::rc::Rc::new(
                    std::rc::Rc::try_unwrap(plugin)
                        .map_err(|_| ())
                        .unwrap()
                        .inner,
                ))
            })
            .await
    }
}

pub struct SdkCompatClient<T: Client<SdkCompatAdapter<T, U, S>>, U: Clone, S> {
    inner: T::Client,
    _parent: U,
}

impl<T: Client<SdkCompatAdapter<T, U, S>>, U: Clone, S> Deref for SdkCompatClient<T, U, S> {
    type Target = T::Client;

    fn deref(&self) -> &Self::Target {
        &self.inner
    }
}

impl<T: Client<SdkCompatAdapter<T, U, S>>, U: Clone, S> DerefMut for SdkCompatClient<T, U, S> {
    fn deref_mut(&mut self) -> &mut Self::Target {
        &mut self.inner
    }
}

use serde::{Deserialize, Serialize};
#[cfg(target_arch = "wasm32")]
use wasm_bindgen::JsValue;

impl<
        T: Client<SdkCompatAdapter<T, U, S>> + CallTrait,
        U: Clone + AsyncCall<Call = Call<T::Call>>,
        S,
    > SdkCompatClient<T, U, S>
{
    #[cfg(target_arch = "wasm32")]
    pub async fn send_sdk_tx(
        &mut self,
        sign_doc: sdk::SignDoc,
    ) -> std::result::Result<(), JsValue> {
        let signer = crate::plugins::signer::keplr::Signer;
        let sig = signer.sign_sdk(sign_doc.clone()).await?;

        let tx = sdk::Tx::Amino(sdk::AminoTx {
            msg: sign_doc.msgs,
            signatures: vec![sig],
            fee: sign_doc.fee,
            memo: sign_doc.memo,
        });
        self._parent
            .call(Call::Sdk(tx))
            .await
            .map_err(|e| e.to_string().into())
    }
}

impl<S, T: Client<SdkCompatAdapter<T, U, S>> + State, U: Clone> Client<U>
    for SdkCompatPlugin<S, T>
{
    type Client = SdkCompatClient<T, U, S>;

    fn create_client(parent: U) -> Self::Client {
        SdkCompatClient {
            inner: T::create_client(SdkCompatAdapter {
                inner: std::marker::PhantomData,
                parent: parent.clone(),
            }),
            _parent: parent,
        }
    }
}

#[cfg(feature = "abci")]
mod abci {
    use super::super::*;
    use super::*;
    use crate::abci::{BeginBlock, EndBlock, InitChain};

    impl<S, T: State> BeginBlock for SdkCompatPlugin<S, T>
    where
        T: BeginBlock + State,
    {
        fn begin_block(&mut self, ctx: &BeginBlockCtx) -> Result<()> {
            self.inner.begin_block(ctx)
        }
    }

    impl<S, T: State> EndBlock for SdkCompatPlugin<S, T>
    where
        T: EndBlock + State,
    {
        fn end_block(&mut self, ctx: &EndBlockCtx) -> Result<()> {
            self.inner.end_block(ctx)
        }
    }

    impl<S, T: State> InitChain for SdkCompatPlugin<S, T>
    where
        T: InitChain + State + CallTrait,
    {
        fn init_chain(&mut self, ctx: &InitChainCtx) -> Result<()> {
            self.inner.init_chain(ctx)
        }
    }

    impl<S, T> crate::abci::AbciQuery for SdkCompatPlugin<S, T>
    where
        T: crate::abci::AbciQuery + State + CallTrait,
    {
        fn abci_query(
            &self,
            request: &tendermint_proto::abci::RequestQuery,
        ) -> Result<tendermint_proto::abci::ResponseQuery> {
            self.inner.abci_query(request)
        }
    }
}<|MERGE_RESOLUTION|>--- conflicted
+++ resolved
@@ -15,14 +15,9 @@
 #[derive(State, Clone, Encode, Decode, Default, Describe, Serialize, Deserialize)]
 #[serde(transparent)]
 pub struct SdkCompatPlugin<S, T: State> {
-<<<<<<< HEAD
+    #[serde(skip)]
     pub(crate) symbol: PhantomData<S>,
     pub(crate) inner: T,
-=======
-    #[serde(skip)]
-    symbol: PhantomData<S>,
-    inner: T,
->>>>>>> 52ccd338
 }
 
 impl<S, T: State> Deref for SdkCompatPlugin<S, T> {
