--- conflicted
+++ resolved
@@ -5,12 +5,7 @@
 use crate::describe::Describe;
 use crate::encoding::{Decode, Encode};
 use crate::migrate::{MigrateFrom, MigrateInto};
-<<<<<<< HEAD
 use crate::query::{FieldQuery, Query};
-=======
-use crate::prelude::{Attacher, Flusher, Loader, Store};
-use crate::query::Query;
->>>>>>> 5a981872
 use crate::state::State;
 use crate::{compat_mode, Error, Result};
 
@@ -20,91 +15,10 @@
 pub const MAX_CALL_SIZE: usize = 65_535;
 pub const NATIVE_CALL_FLAG: u8 = 0xff;
 
-<<<<<<< HEAD
 #[orga(skip(Call, FieldCall))]
 pub struct SdkCompatPlugin<S, T> {
     pub(crate) symbol: PhantomData<S>,
     pub inner: T,
-=======
-// TODO: add version 1 so that plugin is transparent on `inner`
-
-#[derive(Default, Clone, Serialize)]
-pub struct SdkCompatPlugin<S, T: State> {
-    pub(crate) symbol: PhantomData<S>,
-    pub(crate) inner: T,
-}
-
-impl<S, T: State> State for SdkCompatPlugin<S, T> {
-    fn attach(&mut self, store: Store) -> Result<()> {
-        if compat_mode() {
-            Attacher::new(store).attach_transparent_child(&mut self.inner)?;
-            return Ok(());
-        }
-
-        Attacher::new(store)
-            .attach_child(&mut self.symbol)?
-            .attach_child(&mut self.inner)?;
-        Ok(())
-    }
-
-    fn flush<W: std::io::Write>(self, out: &mut W) -> Result<()> {
-        if compat_mode() {
-            Flusher::new(out)
-                .version(0u8)?
-                .flush_transparent_child(self.inner)?;
-            return Ok(());
-        }
-
-        Flusher::new(out)
-            .version(0u8)?
-            .flush_child(self.symbol)?
-            .flush_child(self.inner)?;
-        Ok(())
-    }
-
-    fn load(store: Store, bytes: &mut &[u8]) -> Result<Self> {
-        let mut loader = Loader::new(store.clone(), bytes, 0u8);
-        let mut value: Self = if compat_mode() {
-            Self {
-                symbol: loader.load_transparent_child_other()?,
-                inner: loader.load_transparent_child_inner()?,
-            }
-        } else {
-            Self {
-                symbol: loader.load_child()?,
-                inner: loader.load_child()?,
-            }
-        };
-        value.attach(store)?;
-        Ok(value)
-    }
-}
-
-impl<S1, S2, T1: State, T2: State> MigrateFrom<SdkCompatPlugin<S1, T1>> for SdkCompatPlugin<S2, T2>
-where
-    T1: MigrateInto<T2>,
-{
-    fn migrate_from(other: SdkCompatPlugin<S1, T1>) -> Result<Self> {
-        Ok(Self {
-            symbol: other.symbol.migrate_into()?,
-            inner: other.inner.migrate_into()?,
-        })
-    }
-}
-
-impl<S, T: State> Deref for SdkCompatPlugin<S, T> {
-    type Target = T;
-
-    fn deref(&self) -> &Self::Target {
-        &self.inner
-    }
-}
-
-impl<S, T: State> DerefMut for SdkCompatPlugin<S, T> {
-    fn deref_mut(&mut self) -> &mut Self::Target {
-        &mut self.inner
-    }
->>>>>>> 5a981872
 }
 
 #[derive(Debug)]
@@ -444,138 +358,6 @@
     }
 }
 
-<<<<<<< HEAD
-=======
-impl<S, T: Query + State> Query for SdkCompatPlugin<S, T> {
-    type Query = T::Query;
-
-    fn query(&self, query: Self::Query) -> Result<()> {
-        self.inner.query(query)
-    }
-}
-
-pub struct SdkCompatAdapter<T, U, S> {
-    inner: std::marker::PhantomData<fn(T, S)>,
-    parent: U,
-}
-
-impl<T, U: Clone, S> Clone for SdkCompatAdapter<T, U, S> {
-    fn clone(&self) -> Self {
-        Self {
-            inner: std::marker::PhantomData,
-            parent: self.parent.clone(),
-        }
-    }
-}
-
-#[async_trait::async_trait(?Send)]
-impl<T: CallTrait, U, S> AsyncCall for SdkCompatAdapter<T, U, S>
-where
-    U: AsyncCall<Call = Call<T::Call>>,
-    T::Call: Send,
-{
-    type Call = T::Call;
-
-    async fn call(&self, call: Self::Call) -> Result<()> {
-        self.parent.call(Call::Native(call)).await
-    }
-}
-
-#[async_trait::async_trait(?Send)]
-impl<
-        T: Query + State,
-        U: for<'a> AsyncQuery<Query = T::Query, Response<'a> = std::rc::Rc<SdkCompatPlugin<S, T>>>
-            + Clone,
-        S,
-    > AsyncQuery for SdkCompatAdapter<T, U, S>
-{
-    type Query = T::Query;
-    type Response<'a> = std::rc::Rc<T>;
-
-    async fn query<F, R>(&self, query: Self::Query, mut check: F) -> Result<R>
-    where
-        F: FnMut(Self::Response<'_>) -> Result<R>,
-    {
-        self.parent
-            .query(query, |plugin| {
-                check(std::rc::Rc::new(
-                    std::rc::Rc::try_unwrap(plugin)
-                        .map_err(|_| ())
-                        .unwrap()
-                        .inner,
-                ))
-            })
-            .await
-    }
-}
-
-pub struct SdkCompatClient<T: Client<SdkCompatAdapter<T, U, S>>, U: Clone, S> {
-    inner: T::Client,
-    _parent: U,
-}
-
-impl<T: Client<SdkCompatAdapter<T, U, S>>, U: Clone, S> Deref for SdkCompatClient<T, U, S> {
-    type Target = T::Client;
-
-    fn deref(&self) -> &Self::Target {
-        &self.inner
-    }
-}
-
-impl<T: Client<SdkCompatAdapter<T, U, S>>, U: Clone, S> DerefMut for SdkCompatClient<T, U, S> {
-    fn deref_mut(&mut self) -> &mut Self::Target {
-        &mut self.inner
-    }
-}
-
-use serde::Serialize;
-#[cfg(target_arch = "wasm32")]
-use wasm_bindgen::JsValue;
-
-impl<
-        T: Client<SdkCompatAdapter<T, U, S>> + CallTrait,
-        U: Clone + AsyncCall<Call = Call<T::Call>>,
-        S,
-    > SdkCompatClient<T, U, S>
-{
-    #[cfg(target_arch = "wasm32")]
-    pub async fn send_sdk_tx(
-        &mut self,
-        sign_doc: sdk::SignDoc,
-    ) -> std::result::Result<(), JsValue> {
-        let signer = crate::plugins::signer::keplr::Signer;
-        let sig = signer.sign_sdk(sign_doc.clone()).await?;
-
-        let tx = sdk::Tx::Amino(sdk::AminoTx {
-            msg: sign_doc.msgs,
-            signatures: vec![sig],
-            fee: sign_doc.fee,
-            memo: sign_doc.memo,
-        });
-        self._parent
-            .call(Call::Sdk(tx))
-            .await
-            .map_err(|e| e.to_string().into())
-    }
-}
-
-impl<S, T: Client<SdkCompatAdapter<T, U, S>> + State, U: Clone> Client<U>
-    for SdkCompatPlugin<S, T>
-{
-    type Client = SdkCompatClient<T, U, S>;
-
-    fn create_client(parent: U) -> Self::Client {
-        SdkCompatClient {
-            inner: T::create_client(SdkCompatAdapter {
-                inner: std::marker::PhantomData,
-                parent: parent.clone(),
-            }),
-            _parent: parent,
-        }
-    }
-}
-
->>>>>>> 5a981872
 #[cfg(feature = "abci")]
 mod abci {
     use super::super::*;
