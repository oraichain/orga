--- conflicted
+++ resolved
@@ -62,11 +62,7 @@
 pub type LoadFn = fn(Store, &mut &[u8]) -> Result<()>;
 pub type ApplyQueryBytesFn = fn(Vec<u8>) -> Vec<u8>;
 
-<<<<<<< HEAD
-#[derive(Clone, Debug)]
-=======
-#[derive(Clone, Debug, Serialize, Deserialize, Default)]
->>>>>>> 5a981872
+#[derive(Clone, Debug, Default)]
 pub enum Children {
     #[default]
     None,
@@ -74,42 +70,8 @@
     Dynamic(DynamicChild),
 }
 
-<<<<<<< HEAD
-impl Default for Children {
-    fn default() -> Self {
-        Children::None
-    }
-}
-
 // #[wasm_bindgen(getter_with_clone, inspectable)]
 #[derive(Clone, Debug)]
-=======
-impl Children {
-    fn get_dynamic_child(&self, key_bytes: Vec<u8>, store: &Store) -> Result<Value> {
-        let value_desc = match self {
-            Children::Dynamic(desc) => &desc.value_desc,
-            _ => {
-                return Err(Error::Downcast(
-                    "Value does not have dynamic children".to_string(),
-                ))
-            }
-        };
-
-        let value_bytes = store
-            .get(key_bytes.as_slice())?
-            .ok_or_else(|| Error::Store("Value not found".to_string()))?;
-
-        let substore = store.sub(&key_bytes);
-        let mut value = value_desc.decode(value_bytes.as_slice())?;
-        value.attach(substore)?;
-
-        Ok(value)
-    }
-}
-
-#[wasm_bindgen(getter_with_clone, inspectable)]
-#[derive(Clone, Serialize, Deserialize)]
->>>>>>> 5a981872
 pub struct NamedChild {
     pub name: String,
     pub desc: Descriptor,
