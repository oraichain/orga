--- conflicted
+++ resolved
@@ -33,11 +33,6 @@
     },
     Signer,
 };
-<<<<<<< HEAD
-const ACCOUNT_PREFIX: &str = "oraibtc"; // TODO: configurable prefix
-=======
-
->>>>>>> d70e70c6
 impl From<TokenTransferError> for crate::Error {
     fn from(err: TokenTransferError) -> Self {
         crate::Error::Ibc(err.to_string())
