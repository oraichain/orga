<<<<<<< HEAD
use std::convert::TryFrom;
#[cfg(feature = "abci")]
use std::str::from_utf8;

#[cfg(feature = "abci")]
use crate::abci::{AbciQuery, BeginBlock};
use crate::coins::{Address, Amount};
use crate::context::GetContext;
use crate::encoding::{Decode, Encode};
#[cfg(feature = "abci")]
use crate::plugins::BeginBlockCtx;
#[cfg(feature = "abci")]
use crate::plugins::Events;
use crate::plugins::Signer;
use crate::state::State;
use crate::{Error, Result};
use client::ClientStore;
use encoding::*;
pub use ibc as ibc_rs;
use ibc::applications::transfer::msgs::transfer::MsgTransfer;
#[cfg(feature = "abci")]
use ibc::applications::transfer::relay::send_transfer::send_transfer;
#[cfg(feature = "abci")]
use ibc::core::ics02_client::height::Height;
use ibc::core::ics04_channel::timeout::TimeoutHeight;
use ibc::core::ics24_host::identifier::{ChannelId, PortId};
#[cfg(feature = "abci")]
use ibc::core::ics26_routing::handler::dispatch;
#[cfg(feature = "abci")]
use ibc::events::IbcEvent;
#[cfg(feature = "abci")]
use ibc::handler::{HandlerOutput, HandlerOutputBuilder};
use ibc::signer::Signer as IbcSigner;
use ibc::timestamp::Timestamp;
pub use ibc_proto as proto;
use ibc_proto::cosmos::base::v1beta1::Coin;
use ibc_proto::ibc::core::channel::v1::PacketState;
#[cfg(feature = "abci")]
use ics23::LeafOp;
use serde::{Deserialize, Serialize};
#[cfg(feature = "abci")]
use tendermint_proto::abci::{EventAttribute, RequestQuery, ResponseQuery};
#[cfg(feature = "abci")]
use tendermint_proto::Protobuf;

mod channel;
mod client;
mod connection;
pub mod encoding;
#[cfg(feature = "abci")]
mod grpc;
mod port;
mod routing;
mod transfer;

#[cfg(feature = "abci")]
pub use grpc::start_grpc;

use crate::store::Store;
#[cfg(feature = "abci")]
use tendermint_proto::abci::Event;
#[cfg(feature = "abci")]
use tendermint_proto::crypto::{ProofOp, ProofOps};

use self::channel::ChannelStore;
use self::connection::ConnectionStore;
use self::port::PortStore;
pub use self::routing::{IbcMessage, IbcTx};
use self::transfer::{Dynom, TransferModule};
use crate::orga;
=======
use ed::Terminated;
use ibc::applications::transfer::send_transfer;
use ibc::clients::ics07_tendermint::{
    client_state::ClientState as TmClientState, consensus_state::ConsensusState as TmConsensusState,
};
use ibc::core::dispatch;
use ibc::core::ics02_client::client_type::ClientType;
use ibc::core::ics02_client::height::Height;
use ibc::core::ics03_connection::connection::ConnectionEnd as IbcConnectionEnd;
use ibc::core::ics04_channel::channel::ChannelEnd as IbcChannelEnd;
use ibc::core::ics04_channel::packet::Sequence;
use ibc::core::ics24_host::identifier::{
    ChannelId, ClientId as IbcClientId, ConnectionId as IbcConnectionId, PortId,
};
use ibc::core::ics24_host::path::{
    AckPath, ChannelEndPath, ClientConnectionPath, CommitmentPath, ConnectionPath, ReceiptPath,
    SeqAckPath, SeqRecvPath, SeqSendPath,
};
use ibc::Signer;
use ibc_proto::google::protobuf::Any;
use ibc_proto::ibc::core::{
    channel::v1::Channel as RawChannelEnd, connection::v1::ConnectionEnd as RawConnectionEnd,
};
use ibc_proto::protobuf::Protobuf;
use serde::Serialize;

use crate::coins::Address;
use crate::collections::{Deque, Map};
use crate::describe::{Describe, Descriptor};
use crate::encoding::{
    Adapter, ByteTerminatedString, Decode, Encode, EofTerminatedString, FixedString,
};
use crate::migrate::MigrateFrom;
use crate::state::State;
use crate::store::Store;
use crate::{orga, Error};
pub use ibc as ibc_rs;
use ibc::core::timestamp::Timestamp as IbcTimestamp;

mod impls;
pub mod transfer;
use transfer::Transfer;
mod service;
pub use service::{start_grpc, GrpcOpts};

pub use self::messages::{IbcMessage, IbcTx, RawIbcTx};
mod messages;
mod query;
mod router;
// #[cfg(test)]
// mod tests2;
pub const IBC_QUERY_PATH: &str = "store/ibc/key";
>>>>>>> bd0d5545

#[orga]
pub struct Ibc {
    height: u64,
    host_consensus_states: Deque<ConsensusState>,

    channel_counter: u64,
    connection_counter: u64,
    client_counter: u64,
    pub transfer: Transfer,

    #[state(absolute_prefix(b"clients/"))]
    clients: Map<ClientId, Client>,

    #[state(absolute_prefix(b"connections/"))]
    connections: Map<ConnectionId, ConnectionEnd>,

    #[state(absolute_prefix(b"channelEnds/"))]
    channel_ends: Map<PortChannel, ChannelEnd>,

    #[state(absolute_prefix(b"nextSequenceSend/"))]
    next_sequence_send: Map<PortChannel, Number>,

    #[state(absolute_prefix(b"nextSequenceRecv/"))]
    next_sequence_recv: Map<PortChannel, Number>,

    #[state(absolute_prefix(b"nextSequenceAck/"))]
    next_sequence_ack: Map<PortChannel, Number>,

    #[state(absolute_prefix(b"commitments/"))]
    commitments: Map<PortChannelSequence, Vec<u8>>,

    #[state(absolute_prefix(b"receipts/"))]
    receipts: Map<PortChannelSequence, ()>,

    #[state(absolute_prefix(b"acks/"))]
    acks: Map<PortChannelSequence, Vec<u8>>,

    #[state(absolute_prefix(b""))]
    store: Store,
}

#[orga]
impl Ibc {
    #[call]
    pub fn deliver(&mut self, messages: RawIbcTx) -> crate::Result<()> {
        let messages: IbcTx = messages.try_into()?;
        for message in messages.0 {
            use IbcMessage::*;
            match message {
                Ics26(msg) => dispatch(self, msg).map_err(|e| Error::Ibc(e.to_string()))?,
                Ics20(msg) => send_transfer(self, msg).map_err(|e| Error::Ibc(e.to_string()))?,
            }
        }

        Ok(())
    }
}

impl std::fmt::Debug for Ibc {
    fn fmt(&self, f: &mut std::fmt::Formatter<'_>) -> std::fmt::Result {
        f.debug_struct("Ibc").finish()
    }
}

#[orga]
pub struct Client {
    #[state(prefix(b"updates/"))]
    updates: Map<EpochHeight, (Timestamp, BinaryHeight)>,

    #[state(prefix(b"clientState"))]
    client_state: Map<(), ClientState>,

    #[state(prefix(b"consensusStates/"))]
    consensus_states: Map<EpochHeight, ConsensusState>,

    #[state(prefix(b"connections/"))]
    connections: Map<ConnectionId, ()>,

    client_type: EofTerminatedString,
}

pub type SlashTerminatedString<T> = ByteTerminatedString<b'/', T>;

pub type ClientId = SlashTerminatedString<IbcClientId>;
pub type ConnectionId = EofTerminatedString<IbcConnectionId>;
pub type Number = EofTerminatedString<u64>;
pub type EpochHeight = EofTerminatedString;

#[orga(simple)]
#[derive(Debug)]
pub struct Timestamp {
    inner: IbcTimestamp,
}

impl Describe for Timestamp {
    fn describe() -> Descriptor {
        crate::describe::Builder::new::<Self>().build()
    }
}

impl Encode for Adapter<Timestamp> {
    fn encode_into<W: std::io::Write>(&self, dest: &mut W) -> ed::Result<()> {
        borsh::BorshSerialize::serialize(&self.0.inner, dest)
            .map_err(|_| ed::Error::UnexpectedByte(40))
    }

    fn encoding_length(&self) -> ed::Result<usize> {
        let mut buf = vec![];
        borsh::BorshSerialize::serialize(&self.0.inner, &mut buf)
            .map_err(|_| ed::Error::UnexpectedByte(40))?;
        Ok(buf.len())
    }
}

impl Decode for Adapter<Timestamp> {
    fn decode<R: std::io::Read>(mut input: R) -> ed::Result<Self> {
        Ok(Self(Timestamp {
            inner: borsh::BorshDeserialize::deserialize_reader(&mut input)
                .map_err(|_| ed::Error::UnexpectedByte(40))?,
        }))
    }
}

<<<<<<< HEAD
impl Ibc {
    #[call]
    pub fn deliver_tx(&mut self, _msg: IbcTx) -> Result<()> {
        #[cfg(feature = "abci")]
        return self.exec_deliver_tx(_msg);
=======
impl From<Timestamp> for IbcTimestamp {
    fn from(timestamp: Timestamp) -> Self {
        timestamp.inner
    }
}
>>>>>>> bd0d5545

impl From<IbcTimestamp> for Timestamp {
    fn from(timestamp: IbcTimestamp) -> Self {
        Self { inner: timestamp }
    }
}

#[orga]
#[derive(Clone, Debug)]
pub struct BinaryHeight {
    epoch: u64,
    height: u64,
}

impl From<Height> for BinaryHeight {
    fn from(height: Height) -> Self {
        Self {
            epoch: height.revision_number(),
            height: height.revision_height(),
        }
    }
}

impl TryFrom<BinaryHeight> for Height {
    type Error = ();

    fn try_from(height: BinaryHeight) -> Result<Self, Self::Error> {
        Height::new(height.epoch, height.height).map_err(|_| ())
    }
}

impl Terminated for Adapter<Timestamp> {}

impl From<ConnectionPath> for ConnectionId {
    fn from(path: ConnectionPath) -> Self {
        Self(path.0)
    }
}

impl From<ClientConnectionPath> for ClientId {
    fn from(path: ClientConnectionPath) -> Self {
        Self(path.0)
    }
}

impl From<Sequence> for Number {
    fn from(sequence: Sequence) -> Self {
        Self(sequence.into())
    }
}

impl From<Height> for EpochHeight {
    fn from(height: Height) -> Self {
        Self(format!(
            "{}-{}",
            height.revision_number(),
            height.revision_height()
        ))
    }
}

impl TryFrom<EpochHeight> for Height {
    type Error = Error;

    fn try_from(epoch_height: EpochHeight) -> Result<Self, Self::Error> {
        let mut parts = epoch_height.0.split('-');
        let revision_number = parts
            .next()
            .ok_or(Error::Ibc("Invalid revision number".to_string()))?
            .parse()
            .map_err(|_| Error::Ibc("Invalid revision number".to_string()))?;
        let revision_height = parts
            .next()
            .ok_or(Error::Ibc("Invalid revision height".to_string()))?
            .parse()
            .map_err(|_| Error::Ibc("Invalid revision height".to_string()))?;
        Height::new(revision_number, revision_height)
            .map_err(|_| Error::Ibc("Failed to parse height".to_string()))
    }
}

impl From<ClientType> for EofTerminatedString {
    fn from(client_type: ClientType) -> Self {
        Self(client_type.as_str().to_string())
    }
}

impl From<EofTerminatedString> for ClientType {
    fn from(client_type: EofTerminatedString) -> Self {
        ClientType::new(client_type.0).unwrap()
    }
}

#[derive(State, Encode, Decode, Serialize, Clone, Debug, MigrateFrom)]
pub struct PortChannel(
    #[serde(skip)] FixedString<"ports/">,
    SlashTerminatedString<PortId>,
    #[serde(skip)] FixedString<"channels/">,
    EofTerminatedString<ChannelId>,
);

impl Describe for PortChannel {
    fn describe() -> Descriptor {
        crate::describe::Builder::new::<Self>().build()
    }
}

impl PortChannel {
    pub fn new(port_id: PortId, channel_id: ChannelId) -> Self {
        Self(
            FixedString,
            ByteTerminatedString(port_id),
            FixedString,
            EofTerminatedString(channel_id),
        )
    }

    pub fn port_id(&self) -> crate::Result<PortId> {
        self.1
            .clone()
            .to_string()
            .parse()
            .map_err(|_| Error::Ibc("Invalid port ID".to_string()))
    }

    pub fn channel_id(&self) -> crate::Result<ChannelId> {
        self.3
            .clone()
            .to_string()
            .parse()
            .map_err(|_| Error::Ibc("Invalid channel ID".to_string()))
    }

    pub fn with_sequence(self, sequence: Sequence) -> crate::Result<PortChannelSequence> {
        Ok(PortChannelSequence::new(
            self.port_id()?,
            self.channel_id()?,
            sequence,
        ))
    }
}

macro_rules! port_channel_from_impl {
    ($ty:ty) => {
        impl From<$ty> for PortChannel {
            fn from(path: $ty) -> Self {
                Self(
                    FixedString,
                    ByteTerminatedString(path.0),
                    FixedString,
                    EofTerminatedString(path.1),
                )
            }
        }
    };
}

port_channel_from_impl!(ChannelEndPath);
port_channel_from_impl!(SeqSendPath);
port_channel_from_impl!(SeqRecvPath);
port_channel_from_impl!(SeqAckPath);

#[derive(State, Encode, Decode, Serialize, Clone, Debug, MigrateFrom)]
pub struct PortChannelSequence(
    #[serde(skip)] FixedString<"ports/">,
    SlashTerminatedString<PortId>,
    #[serde(skip)] FixedString<"channels/">,
    SlashTerminatedString<ChannelId>,
    #[serde(skip)] FixedString<"sequences/">,
    EofTerminatedString<Sequence>,
);

impl Describe for PortChannelSequence {
    fn describe() -> Descriptor {
        crate::describe::Builder::new::<Self>().build()
    }
}

<<<<<<< HEAD
#[cfg(feature = "abci")]
use crate::store::Read;
#[cfg(feature = "abci")]
impl AbciQuery for Ibc {
    fn abci_query(&self, req: &RequestQuery) -> Result<ResponseQuery> {
        use ibc::core::ics02_client::context::ClientReader;
        use ibc::core::ics24_host::path::ClientStatePath;
        use ibc::core::ics24_host::Path;
        let path =
            from_utf8(&req.data).map_err(|_| crate::Error::Ibc("Invalid path encoding".into()))?;
        let path: Path = path
=======
impl PortChannelSequence {
    pub fn new(port_id: PortId, channel_id: ChannelId, sequence: Sequence) -> Self {
        Self(
            FixedString,
            ByteTerminatedString(port_id),
            FixedString,
            ByteTerminatedString(channel_id),
            FixedString,
            EofTerminatedString(sequence),
        )
    }

    pub fn port_id(&self) -> crate::Result<PortId> {
        self.1
            .clone()
            .to_string()
            .parse()
            .map_err(|_| Error::Ibc("Invalid port ID".to_string()))
    }

    pub fn channel_id(&self) -> crate::Result<ChannelId> {
        self.3
            .clone()
            .to_string()
            .parse()
            .map_err(|_| Error::Ibc("Invalid channel ID".to_string()))
    }

    pub fn sequence(&self) -> crate::Result<Sequence> {
        self.5
            .clone()
            .to_string()
>>>>>>> bd0d5545
            .parse()
            .map_err(|_| Error::Ibc("Invalid sequence".to_string()))
    }
}

macro_rules! port_channel_sequence_from_impl {
    ($ty:ty) => {
        impl From<$ty> for PortChannelSequence {
            fn from(path: $ty) -> Self {
                Self(
                    FixedString,
                    ByteTerminatedString(path.port_id),
                    FixedString,
                    ByteTerminatedString(path.channel_id),
                    FixedString,
                    EofTerminatedString(path.sequence),
                )
            }
        }
    };
}

port_channel_sequence_from_impl!(CommitmentPath);
port_channel_sequence_from_impl!(AckPath);
port_channel_sequence_from_impl!(ReceiptPath);

macro_rules! protobuf_newtype {
    ($newtype:tt, $inner:ty, $raw:ty) => {
        #[derive(Serialize, Clone, Debug)]
        pub struct $newtype {
            inner: $inner,
        }

        impl Encode for $newtype {
            fn encode_into<W: std::io::Write>(&self, dest: &mut W) -> ed::Result<()> {
                let mut buf = vec![];
                Protobuf::<$raw>::encode(&self.inner, &mut buf)
                    .map_err(|_| ed::Error::UnexpectedByte(10))?;
                dest.write_all(&buf)?;
                Ok(())
            }

            fn encoding_length(&self) -> ed::Result<usize> {
                let mut buf = vec![];
                Protobuf::<$raw>::encode(&self.inner, &mut buf)
                    .map_err(|_| ed::Error::UnexpectedByte(10))?;
                Ok(buf.len())
            }
        }

        impl Decode for $newtype {
            fn decode<R: std::io::Read>(mut input: R) -> ed::Result<Self> {
                let mut buf = vec![];
                input.read_to_end(&mut buf)?;
                let inner = Protobuf::<$raw>::decode(buf.as_slice())
                    .map_err(|_| ed::Error::UnexpectedByte(10))?;
                Ok(Self { inner })
            }
        }

        impl crate::state::State for $newtype {
            fn attach(&mut self, _store: crate::store::Store) -> crate::Result<()> {
                Ok(())
            }

            fn flush<W: std::io::Write>(self, out: &mut W) -> crate::Result<()> {
                self.encode_into(out)?;
                Ok(())
            }

            fn load(_store: crate::store::Store, bytes: &mut &[u8]) -> crate::Result<Self> {
                Ok(Self::decode(bytes)?)
            }
        }

        impl From<$inner> for $newtype {
            fn from(inner: $inner) -> Self {
                Self { inner }
            }
        }

        impl From<$newtype> for $inner {
            fn from(outer: $newtype) -> Self {
                outer.inner
            }
        }

        #[allow(trivial_bounds)]
        impl From<$newtype> for $raw
        where
            $inner: Into<$raw>,
        {
            fn from(outer: $newtype) -> Self {
                outer.inner.into()
            }
        }

        impl MigrateFrom for $newtype {
            fn migrate_from(other: Self) -> crate::Result<Self> {
                Ok(other)
            }
        }

        impl Describe for $newtype {
            fn describe() -> Descriptor {
                crate::describe::Builder::new::<Self>().build()
            }
        }
    };
}

protobuf_newtype!(ClientState, TmClientState, Any);
protobuf_newtype!(ConsensusState, TmConsensusState, Any);
protobuf_newtype!(ConnectionEnd, IbcConnectionEnd, RawConnectionEnd);
protobuf_newtype!(ChannelEnd, IbcChannelEnd, RawChannelEnd);

impl TryFrom<Signer> for Address {
    type Error = crate::Error;

    fn try_from(signer: Signer) -> crate::Result<Self> {
        signer
            .as_ref()
            .parse()
            .map_err(|_| crate::Error::Ibc("Invalid signer".to_string()))
    }
}

// #[cfg(test)]
// impl crate::plugins::ConvertSdkTx for Ibc {
//     type Output = crate::plugins::PaidCall<<tests2::IbcApp as crate::call::Call>::Call>;

//     fn convert(&self, _msg: &crate::plugins::sdk_compat::sdk::Tx) -> crate::Result<Self::Output> {
//         todo!()
//     }
// }

#[cfg(test)]
mod tests {
    use std::time::Duration;

    use ibc::{
        clients::ics07_tendermint::{client_state::AllowUpdate, trust_threshold::TrustThreshold},
        core::{
            ics02_client::{client_type::ClientType, height::Height},
            ics23_commitment::{commitment::CommitmentRoot, specs::ProofSpecs},
            ics24_host::identifier::ChainId,
        },
    };
    use tendermint::{Hash, Time};

    use super::*;
    use crate::{
        state::State,
        store::{BackingStore, MapStore, Shared, Store},
    };

    #[orga]
    pub struct App {
        ibc: Ibc,
    }

    #[test]
    fn state_structure() {
        let store = Store::new(BackingStore::MapStore(Shared::new(MapStore::new())));

        let mut app = App::default();
        app.attach(store.clone()).unwrap();
        let ibc = &mut app.ibc;

        ibc.channel_counter = 123;
        ibc.connection_counter = 456;
        ibc.client_counter = 789;

        let mut client = Client::default();
        let client_state = TmClientState::new(
            ChainId::new("foo".to_string(), 0),
            TrustThreshold::default(),
            Duration::from_secs(60 * 60 * 24 * 7),
            Duration::from_secs(60 * 60 * 24 * 14),
            Duration::from_secs(60),
            Height::new(0, 1234).unwrap(),
            ProofSpecs::default(),
            vec![],
            AllowUpdate {
                after_expiry: false,
                after_misbehaviour: false,
            },
        )
        .unwrap()
        .into();
        client.client_state.insert((), client_state).unwrap();
        let consensus_state = TmConsensusState::new(
            CommitmentRoot::from_bytes(&[0; 32]),
            Time::from_unix_timestamp(0, 0).unwrap(),
            Hash::Sha256([5; 32]),
        )
        .into();
        client
            .consensus_states
            .insert("0-100".to_string().into(), consensus_state)
            .unwrap();
        let client_id =
            IbcClientId::new(ClientType::new("07-tendermint".to_string()).unwrap(), 123)
                .unwrap()
                .into();
        client.client_type = ClientType::new("07-tendermint".to_string()).unwrap().into();
        client
            .updates
            .insert(
                "0-100".to_string().into(),
                (
                    IbcTimestamp::default().into(),
                    Height::new(0, 123).unwrap().into(),
                ),
            )
            .unwrap();
        let conn_id = IbcConnectionId::new(123);
        client
            .connections
            .insert(conn_id.clone().into(), ())
            .unwrap();

        ibc.clients.insert(client_id, client).unwrap();
        let conn = IbcConnectionEnd::default().into();
        ibc.connections.insert(conn_id.into(), conn).unwrap();

        let channel_end_path = ChannelEndPath(PortId::transfer(), ChannelId::new(123)).into();
        let chan = IbcChannelEnd::new(
            ibc::core::ics04_channel::channel::State::Open,
            Default::default(),
            Default::default(),
            Default::default(),
            Default::default(),
        )
        .unwrap()
        .into();
        ibc.channel_ends.insert(channel_end_path, chan).unwrap();

        let seq_sends_path = SeqSendPath(PortId::transfer(), ChannelId::new(123)).into();
        ibc.next_sequence_send
            .insert(seq_sends_path, 1.into())
            .unwrap();

        let seq_recvs_path = SeqRecvPath(PortId::transfer(), ChannelId::new(123)).into();
        ibc.next_sequence_recv
            .insert(seq_recvs_path, 2.into())
            .unwrap();

        let seq_acks_path = SeqAckPath(PortId::transfer(), ChannelId::new(123)).into();
        ibc.next_sequence_ack
            .insert(seq_acks_path, 3.into())
            .unwrap();

        let commitments_path = CommitmentPath {
            port_id: PortId::transfer(),
            channel_id: ChannelId::new(123),
            sequence: 1.into(),
        }
        .into();
        ibc.commitments
            .insert(commitments_path, vec![1, 2, 3])
            .unwrap();

        let acks_path = AckPath {
            port_id: PortId::transfer(),
            channel_id: ChannelId::new(123),
            sequence: 1.into(),
        }
        .into();
        ibc.acks.insert(acks_path, vec![1, 2, 3]).unwrap();

        let receipts_path = ReceiptPath {
            port_id: PortId::transfer(),
            channel_id: ChannelId::new(123),
            sequence: 1.into(),
        }
        .into();
        ibc.receipts.insert(receipts_path, ()).unwrap();

        let mut bytes = vec![];
        app.flush(&mut bytes).unwrap();
        assert_eq!(
            bytes,
            vec![
                0, 0, 0, 0, 0, 0, 0, 0, 0, 0, 0, 127, 255, 255, 255, 255, 255, 255, 255, 127, 255,
                255, 255, 255, 255, 255, 255, 0, 0, 0, 0, 0, 0, 0, 123, 0, 0, 0, 0, 0, 0, 1, 200,
                0, 0, 0, 0, 0, 0, 3, 21, 0
            ]
        );

        let mut entries = store.range(..);
        let mut assert_next = |key: &[u8], value: &[u8]| {
            let (k, v) = entries.next().unwrap().unwrap();
            assert_eq!(
                String::from_utf8(k).unwrap(),
                String::from_utf8(key.to_vec()).unwrap()
            );
            assert_eq!(
                v,
                value,
                "key: {}",
                String::from_utf8(key.to_vec()).unwrap()
            );
        };

        assert_next(
            b"acks/ports/transfer/channels/channel-123/sequences/1",
            &[1, 2, 3],
        );
        assert_next(
            b"channelEnds/ports/transfer/channels/channel-123",
            &[
                8, 3, 16, 1, 26, 13, 10, 11, 100, 101, 102, 97, 117, 108, 116, 80, 111, 114, 116,
            ],
        );
        assert_next(b"clients/07-tendermint-123/", b"\x0007-tendermint");
        assert_next(
            b"clients/07-tendermint-123/clientState",
            &[
                10, 43, 47, 105, 98, 99, 46, 108, 105, 103, 104, 116, 99, 108, 105, 101, 110, 116,
                115, 46, 116, 101, 110, 100, 101, 114, 109, 105, 110, 116, 46, 118, 49, 46, 67,
                108, 105, 101, 110, 116, 83, 116, 97, 116, 101, 18, 90, 10, 5, 102, 111, 111, 45,
                48, 18, 4, 8, 1, 16, 3, 26, 4, 8, 128, 245, 36, 34, 4, 8, 128, 234, 73, 42, 2, 8,
                60, 50, 0, 58, 3, 16, 210, 9, 66, 25, 10, 9, 8, 1, 24, 1, 32, 1, 42, 1, 0, 18, 12,
                10, 2, 0, 1, 16, 33, 24, 4, 32, 12, 48, 1, 66, 25, 10, 9, 8, 1, 24, 1, 32, 1, 42,
                1, 0, 18, 12, 10, 2, 0, 1, 16, 32, 24, 1, 32, 1, 48, 1,
            ],
        );
        assert_next(b"clients/07-tendermint-123/connections/connection-123", &[]);
        assert_next(
            b"clients/07-tendermint-123/consensusStates/0-100",
            &[
                10, 46, 47, 105, 98, 99, 46, 108, 105, 103, 104, 116, 99, 108, 105, 101, 110, 116,
                115, 46, 116, 101, 110, 100, 101, 114, 109, 105, 110, 116, 46, 118, 49, 46, 67,
                111, 110, 115, 101, 110, 115, 117, 115, 83, 116, 97, 116, 101, 18, 72, 10, 0, 18,
                34, 10, 32, 0, 0, 0, 0, 0, 0, 0, 0, 0, 0, 0, 0, 0, 0, 0, 0, 0, 0, 0, 0, 0, 0, 0, 0,
                0, 0, 0, 0, 0, 0, 0, 0, 26, 32, 5, 5, 5, 5, 5, 5, 5, 5, 5, 5, 5, 5, 5, 5, 5, 5, 5,
                5, 5, 5, 5, 5, 5, 5, 5, 5, 5, 5, 5, 5, 5, 5,
            ],
        );
        assert_next(
            b"clients/07-tendermint-123/updates/0-100",
            &[
                0, 0, 0, 0, 0, 0, 0, 0, 0, 0, 0, 0, 0, 0, 0, 0, 0, 0, 0, 0, 0, 0, 0, 0, 0, 0, 0, 0,
                0, 0, 0, 0, 0, 123,
            ],
        );
        assert_next(
            b"commitments/ports/transfer/channels/channel-123/sequences/1",
            &[1, 2, 3],
        );
        assert_next(
            b"connections/connection-123",
            &[
                10, 15, 48, 55, 45, 116, 101, 110, 100, 101, 114, 109, 105, 110, 116, 45, 48, 34,
                19, 10, 15, 48, 55, 45, 116, 101, 110, 100, 101, 114, 109, 105, 110, 116, 45, 48,
                26, 0,
            ],
        );
        assert_next(b"nextSequenceAck/ports/transfer/channels/channel-123", b"3");
        assert_next(
            b"nextSequenceRecv/ports/transfer/channels/channel-123",
            b"2",
        );
        assert_next(
            b"nextSequenceSend/ports/transfer/channels/channel-123",
            b"1",
        );
        assert_next(
            b"receipts/ports/transfer/channels/channel-123/sequences/1",
            &[],
        );
        assert!(entries.next().is_none());
    }
}<|MERGE_RESOLUTION|>--- conflicted
+++ resolved
@@ -1,75 +1,3 @@
-<<<<<<< HEAD
-use std::convert::TryFrom;
-#[cfg(feature = "abci")]
-use std::str::from_utf8;
-
-#[cfg(feature = "abci")]
-use crate::abci::{AbciQuery, BeginBlock};
-use crate::coins::{Address, Amount};
-use crate::context::GetContext;
-use crate::encoding::{Decode, Encode};
-#[cfg(feature = "abci")]
-use crate::plugins::BeginBlockCtx;
-#[cfg(feature = "abci")]
-use crate::plugins::Events;
-use crate::plugins::Signer;
-use crate::state::State;
-use crate::{Error, Result};
-use client::ClientStore;
-use encoding::*;
-pub use ibc as ibc_rs;
-use ibc::applications::transfer::msgs::transfer::MsgTransfer;
-#[cfg(feature = "abci")]
-use ibc::applications::transfer::relay::send_transfer::send_transfer;
-#[cfg(feature = "abci")]
-use ibc::core::ics02_client::height::Height;
-use ibc::core::ics04_channel::timeout::TimeoutHeight;
-use ibc::core::ics24_host::identifier::{ChannelId, PortId};
-#[cfg(feature = "abci")]
-use ibc::core::ics26_routing::handler::dispatch;
-#[cfg(feature = "abci")]
-use ibc::events::IbcEvent;
-#[cfg(feature = "abci")]
-use ibc::handler::{HandlerOutput, HandlerOutputBuilder};
-use ibc::signer::Signer as IbcSigner;
-use ibc::timestamp::Timestamp;
-pub use ibc_proto as proto;
-use ibc_proto::cosmos::base::v1beta1::Coin;
-use ibc_proto::ibc::core::channel::v1::PacketState;
-#[cfg(feature = "abci")]
-use ics23::LeafOp;
-use serde::{Deserialize, Serialize};
-#[cfg(feature = "abci")]
-use tendermint_proto::abci::{EventAttribute, RequestQuery, ResponseQuery};
-#[cfg(feature = "abci")]
-use tendermint_proto::Protobuf;
-
-mod channel;
-mod client;
-mod connection;
-pub mod encoding;
-#[cfg(feature = "abci")]
-mod grpc;
-mod port;
-mod routing;
-mod transfer;
-
-#[cfg(feature = "abci")]
-pub use grpc::start_grpc;
-
-use crate::store::Store;
-#[cfg(feature = "abci")]
-use tendermint_proto::abci::Event;
-#[cfg(feature = "abci")]
-use tendermint_proto::crypto::{ProofOp, ProofOps};
-
-use self::channel::ChannelStore;
-use self::connection::ConnectionStore;
-use self::port::PortStore;
-pub use self::routing::{IbcMessage, IbcTx};
-use self::transfer::{Dynom, TransferModule};
-use crate::orga;
-=======
 use ed::Terminated;
 use ibc::applications::transfer::send_transfer;
 use ibc::clients::ics07_tendermint::{
@@ -122,7 +50,6 @@
 // #[cfg(test)]
 // mod tests2;
 pub const IBC_QUERY_PATH: &str = "store/ibc/key";
->>>>>>> bd0d5545
 
 #[orga]
 pub struct Ibc {
@@ -247,19 +174,11 @@
     }
 }
 
-<<<<<<< HEAD
-impl Ibc {
-    #[call]
-    pub fn deliver_tx(&mut self, _msg: IbcTx) -> Result<()> {
-        #[cfg(feature = "abci")]
-        return self.exec_deliver_tx(_msg);
-=======
 impl From<Timestamp> for IbcTimestamp {
     fn from(timestamp: Timestamp) -> Self {
         timestamp.inner
     }
 }
->>>>>>> bd0d5545
 
 impl From<IbcTimestamp> for Timestamp {
     fn from(timestamp: IbcTimestamp) -> Self {
@@ -438,19 +357,6 @@
     }
 }
 
-<<<<<<< HEAD
-#[cfg(feature = "abci")]
-use crate::store::Read;
-#[cfg(feature = "abci")]
-impl AbciQuery for Ibc {
-    fn abci_query(&self, req: &RequestQuery) -> Result<ResponseQuery> {
-        use ibc::core::ics02_client::context::ClientReader;
-        use ibc::core::ics24_host::path::ClientStatePath;
-        use ibc::core::ics24_host::Path;
-        let path =
-            from_utf8(&req.data).map_err(|_| crate::Error::Ibc("Invalid path encoding".into()))?;
-        let path: Path = path
-=======
 impl PortChannelSequence {
     pub fn new(port_id: PortId, channel_id: ChannelId, sequence: Sequence) -> Self {
         Self(
@@ -483,7 +389,6 @@
         self.5
             .clone()
             .to_string()
->>>>>>> bd0d5545
             .parse()
             .map_err(|_| Error::Ibc("Invalid sequence".to_string()))
     }
