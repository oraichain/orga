--- conflicted
+++ resolved
@@ -23,13 +23,8 @@
 use tendermint_proto::abci::request::Value as Req;
 use tendermint_proto::abci::response::Value as Res;
 
-<<<<<<< HEAD
-// mod tendermint_client;
-// pub use tendermint_client::TendermintClient;
-=======
 mod tendermint_client;
 pub use tendermint_client::TendermintClient;
->>>>>>> 4cdc22dc
 
 /// Top-level struct for running an ABCI application. Maintains an ABCI server,
 /// mempool, and handles committing data to the store.
