--- conflicted
+++ resolved
@@ -1,16 +1,7 @@
-<<<<<<< HEAD
-#[cfg(feature = "abci")]
-use log::info;
-
 use crate::call::Call;
 use crate::query::Query;
 use crate::state::State;
-=======
-use crate::call::Call;
-use crate::query::Query;
-use crate::state::State;
-
->>>>>>> bd0d5545
+
 use crate::Result;
 #[cfg(feature = "abci")]
 mod node;
@@ -28,14 +19,6 @@
     use crate::merk::MerkStore;
     use crate::store::{BufStore, BufStoreMap, MapStore, Read, Shared, Write, KV};
     use crate::Error;
-<<<<<<< HEAD
-    use std::clone::Clone;
-    use std::env;
-    use std::net::ToSocketAddrs;
-    use std::sync::mpsc::{self, Receiver, Sender, SyncSender};
-    use tendermint_proto::abci::request::Value as Req;
-    use tendermint_proto::abci::response::Value as Res;
-=======
     use log::info;
     use std::env;
     use std::net::ToSocketAddrs;
@@ -43,7 +26,6 @@
     use tendermint_proto::v0_34::abci::request::Value as Req;
     use tendermint_proto::v0_34::abci::response::Value as Res;
     use tendermint_proto::v0_34::types::Header;
->>>>>>> bd0d5545
 
     /// Top-level struct for running an ABCI application. Maintains an ABCI server,
     /// mempool, and handles committing data to the store.
