use super::{ABCIStateMachine, ABCIStore, App, Application, WrappedMerk};
use crate::call::Call;
use crate::encoding::{Decode, Encode};
use crate::merk::{BackingStore, MerkStore};
use crate::plugins::{ABCICall, ABCIPlugin};
use crate::query::Query;
use crate::state::State;
use crate::store::{Read, Shared, Store, Write};
use crate::tendermint::Tendermint;
use crate::Result;
use home::home_dir;
use std::borrow::Borrow;
use std::marker::PhantomData;
use std::path::PathBuf;
use std::process::Stdio;
use tendermint_proto::abci::*;

pub struct Node<A> {
    _app: PhantomData<A>,
    tm_home: PathBuf,
    merk_home: PathBuf,
    p2p_port: u16,
    rpc_port: u16,
    abci_port: u16,
    genesis_bytes: Option<Vec<u8>>,
    p2p_persistent_peers: Option<Vec<String>>,
    stdout: Stdio,
    stderr: Stdio,
}

impl<A: App> Node<A>
where
    <A as State>::Encoding: Default,
{
    pub fn new(home: &str) -> Self {
        let home: PathBuf = home_dir()
            .expect("Could not resolve user home directory")
            .join(format!(".{}", home).as_str());
        let merk_home = home.join("merk");
        let tm_home = home.join("tendermint");
        if !home.exists() {
            std::fs::create_dir(&home).expect("Failed to initialize application home directory");
        }
        Tendermint::new(tm_home.clone())
            .stdout(std::process::Stdio::null())
            .stderr(std::process::Stdio::null())
            .init();

        Node {
            _app: PhantomData,
            merk_home,
            tm_home,
            p2p_port: 26656,
            rpc_port: 26657,
            abci_port: 26658,
            genesis_bytes: None,
            p2p_persistent_peers: None,
            stdout: Stdio::null(),
            stderr: Stdio::null(),
        }
    }

    pub fn run(self) {
        // Start tendermint process
        let tm_home = self.tm_home.clone();
        let abci_port = self.abci_port;
        let p2p_port = self.p2p_port;
        let rpc_port = self.rpc_port;
        let stdout = self.stdout;
        let stderr = self.stderr;
        let maybe_genesis_bytes = self.genesis_bytes;
        let maybe_peers = self.p2p_persistent_peers;
        std::thread::spawn(move || {
            let mut tm_process = Tendermint::new(&tm_home)
<<<<<<< HEAD
                .stdout(std::process::Stdio::null())
                .proxy_app(format!("tcp://0.0.0.0:{}", abci_port).as_str())
=======
                .stdout(stdout)
                .stderr(stderr)
>>>>>>> fde33d39
                .p2p_laddr(format!("tcp://0.0.0.0:{}", p2p_port).as_str())
                .rpc_laddr(format!("tcp://0.0.0.0:{}", rpc_port).as_str()); // Note: public by default

            if let Some(genesis_bytes) = maybe_genesis_bytes {
                tm_process = tm_process.with_genesis(genesis_bytes);
            }

            if let Some(peers) = maybe_peers {
                tm_process = tm_process.p2p_persistent_peers(peers);
            }

            tm_process.start();
        });
        let app = InternalApp::<ABCIPlugin<A>>::new();
        let store = MerkStore::new(self.merk_home.clone());

        // Start ABCI server
        ABCIStateMachine::new(app, store)
            .listen(format!("127.0.0.1:{}", self.abci_port))
            .expect("Failed to start ABCI server");
    }

    pub fn reset(self) -> Self {
        if self.merk_home.exists() {
            std::fs::remove_dir_all(&self.merk_home).expect("Failed to clear Merk data");
        }

        Tendermint::new(&self.tm_home)
            .stdout(std::process::Stdio::null())
            .unsafe_reset_all();

        self
    }

    pub fn rpc_port(mut self, port: u16) -> Self {
        self.rpc_port = port;

        self
    }

    pub fn p2p_port(mut self, port: u16) -> Self {
        self.p2p_port = port;

        self
    }

    pub fn abci_port(mut self, port: u16) -> Self {
        self.abci_port = port;

        self
    }

    pub fn with_genesis<const N: usize>(mut self, genesis_bytes: &'static [u8; N]) -> Self {
        self.genesis_bytes.replace(genesis_bytes.to_vec());

        self
    }

    pub fn peers<T: Borrow<str>>(mut self, peers: &[T]) -> Self {
        let peers = peers.iter().map(|p| p.borrow().to_string()).collect();
        self.p2p_persistent_peers.replace(peers);

        self
    }

    pub fn stdout<T: Into<Stdio>>(mut self, stdout: T) -> Self {
        self.stdout = stdout.into();

        self
    }

    pub fn stderr<T: Into<Stdio>>(mut self, stderr: T) -> Self {
        self.stderr = stderr.into();

        self
    }
}

impl<A> InternalApp<ABCIPlugin<A>>
where
    A: App,
    <A as State>::Encoding: Default,
{
    fn run<T, F: FnOnce(&mut ABCIPlugin<A>) -> T>(&self, store: WrappedMerk, op: F) -> Result<T> {
        let mut store = Store::new(store.into());
        let state_bytes = match store.get(&[])? {
            Some(inner) => inner,
            None => {
                let default_encoding: A::Encoding = Default::default();
                let encoded_bytes = Encode::encode(&default_encoding).unwrap();
                store.put(vec![], encoded_bytes.clone())?;
                encoded_bytes
            }
        };
        let data: <ABCIPlugin<A> as State>::Encoding = Decode::decode(state_bytes.as_slice())?;
        let mut state = <ABCIPlugin<A> as State>::create(store.clone(), data)?;
        let res = op(&mut state);
        let flushed = state.flush()?;
        store.put(vec![], flushed.encode()?)?;

        Ok(res)
    }
}

impl<A> Application for InternalApp<ABCIPlugin<A>>
where
    A: App,
    <A as State>::Encoding: Default,
{
    fn init_chain(&self, store: WrappedMerk, req: RequestInitChain) -> Result<ResponseInitChain> {
        self.run(store, move |state| state.call(req.into()))??;

        Ok(Default::default())
    }

    fn begin_block(
        &self,
        store: WrappedMerk,
        req: RequestBeginBlock,
    ) -> Result<ResponseBeginBlock> {
        self.run(store, move |state| state.call(req.into()))??;

        Ok(Default::default())
    }

    fn end_block(&self, store: WrappedMerk, req: RequestEndBlock) -> Result<ResponseEndBlock> {
        let mut updates = self.run(store, move |state| -> Result<_> {
            state.call(req.into())?;
            Ok(state
                .validator_updates
                .take()
                .expect("ABCI Provider did not create validator update map"))
        })??;

        // Write back validator updates
        let mut res: ResponseEndBlock = Default::default();
        updates.drain().for_each(|(_key, update)| {
            res.validator_updates.push(update);
        });

        Ok(res)
    }

    fn deliver_tx(&self, store: WrappedMerk, req: RequestDeliverTx) -> Result<ResponseDeliverTx> {
        let run_res = self.run(store, move |state| -> Result<_> {
            let inner_call = Decode::decode(req.tx.as_slice())?;
            state.call(ABCICall::DeliverTx(inner_call))
        })?;

        let mut deliver_tx_res = ResponseDeliverTx::default();
        if let Err(err) = run_res {
            deliver_tx_res.code = 1;
            deliver_tx_res.log = err.to_string();
        }

        Ok(deliver_tx_res)
    }

    fn check_tx(&self, store: WrappedMerk, req: RequestCheckTx) -> Result<ResponseCheckTx> {
        let run_res = self.run(store, move |state| -> Result<_> {
            let inner_call = Decode::decode(req.tx.as_slice())?;
            state.call(ABCICall::CheckTx(inner_call))
        })?;
        let mut check_tx_res = ResponseCheckTx::default();
        if let Err(err) = run_res {
            check_tx_res.code = 1;
            check_tx_res.log = err.to_string();
        }

        Ok(check_tx_res)
    }

    fn query(&self, merk_store: Shared<MerkStore>, req: RequestQuery) -> Result<ResponseQuery> {
        let query_bytes = req.data;
        let backing_store: BackingStore = merk_store.clone().into();
        let store_height = merk_store.borrow().height()?;
        let store = Store::new(backing_store.clone());
        let state_bytes = store.get(&[])?.unwrap();
        let data: <ABCIPlugin<A> as State>::Encoding = Decode::decode(state_bytes.as_slice())?;
        let state = <ABCIPlugin<A> as State>::create(store, data)?;

        // Check which keys are accessed by the query and build a proof
        let query_decode_res = Decode::decode(query_bytes.as_slice());
        let query = match query_decode_res {
            Ok(query) => query,
            Err(err) => {
                return Ok(ResponseQuery {
                    code: 1,
                    height: store_height as i64,
                    log: err.to_string(),
                    ..Default::default()
                });
            }
        };

        if let Err(err) = state.query(query) {
            return Ok(ResponseQuery {
                code: 1,
                height: store_height as i64,
                log: err.to_string(),
                ..Default::default()
            });
        }
        let proof_builder = backing_store.into_proof_builder()?;
        let root_hash = merk_store.borrow().root_hash()?;
        let proof_bytes = proof_builder.build()?;

        // TODO: we shouldn't need to include the root hash in the response
        let mut value = vec![];
        value.extend(root_hash);
        value.extend(proof_bytes);

        let res = ResponseQuery {
            code: 0,
            height: store_height as i64,
            value,
            ..Default::default()
        };

        Ok(res)
    }
}

struct InternalApp<A> {
    _app: PhantomData<A>,
}

impl<A: App> InternalApp<ABCIPlugin<A>>
where
    <A as State>::Encoding: Default,
{
    pub fn new() -> Self {
        Self { _app: PhantomData }
    }
}<|MERGE_RESOLUTION|>--- conflicted
+++ resolved
@@ -72,13 +72,9 @@
         let maybe_peers = self.p2p_persistent_peers;
         std::thread::spawn(move || {
             let mut tm_process = Tendermint::new(&tm_home)
-<<<<<<< HEAD
-                .stdout(std::process::Stdio::null())
-                .proxy_app(format!("tcp://0.0.0.0:{}", abci_port).as_str())
-=======
                 .stdout(stdout)
                 .stderr(stderr)
->>>>>>> fde33d39
+                .proxy_app(format!("tcp://0.0.0.0:{}", abci_port).as_str())
                 .p2p_laddr(format!("tcp://0.0.0.0:{}", p2p_port).as_str())
                 .rpc_laddr(format!("tcp://0.0.0.0:{}", rpc_port).as_str()); // Note: public by default
 
